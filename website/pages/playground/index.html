<!doctype html>
<html lang="en">
<head>
  <meta charset="utf-8">
  <meta name="viewport" content="width=device-width, initial-scale=1, user-scalable=no">
  <title>Prettier</title>

  <link rel="manifest" href="/manifest.json">

  <meta name="mobile-web-app-capable" content="yes">
  <meta name="apple-mobile-web-app-capable" content="yes">
  <meta name="application-name" content="Prettier">
  <meta name="apple-mobile-web-app-title" content="Prettier">
  <meta name="theme-color" content="#1a2b34">
  <meta name="msapplication-navbutton-color" content="#1a2b34">
  <meta name="apple-mobile-web-app-status-bar-style" content="black-translucent">
  <meta name="msapplication-starturl" content="/">
  <meta name="viewport" content="width=device-width, initial-scale=1, shrink-to-fit=no">

  <link rel="icon" href="/icon.png">
  <link rel="apple-touch-icon" href="/icon.png">

  <link rel="stylesheet" crossorigin  href="https://cdnjs.cloudflare.com/ajax/libs/codemirror/5.26.0/codemirror.css">

  <script src="/markdown.js"></script>
  <!-- <script src="/playground.js"></script> -->

  <script src="https://cdnjs.cloudflare.com/ajax/libs/codemirror/5.26.0/codemirror.js"></script>
  <script src="https://cdnjs.cloudflare.com/ajax/libs/codemirror/5.26.0/mode/javascript/javascript.js"></script>
  <script src="https://cdnjs.cloudflare.com/ajax/libs/codemirror/5.26.0/mode/xml/xml.js"></script>
  <script src="https://cdnjs.cloudflare.com/ajax/libs/codemirror/5.26.0/mode/jsx/jsx.js"></script>
  <script src="https://cdnjs.cloudflare.com/ajax/libs/codemirror/5.26.0/mode/css/css.js"></script>
  <script src="https://cdnjs.cloudflare.com/ajax/libs/codemirror/5.26.0/mode/markdown/markdown.js"></script>
  <script src="https://cdnjs.cloudflare.com/ajax/libs/codemirror/5.26.0/addon/display/rulers.js"></script>
  <script src="https://cdnjs.cloudflare.com/ajax/libs/codemirror/5.26.0/addon/search/searchcursor.js"></script>
  <script src="https://cdnjs.cloudflare.com/ajax/libs/codemirror/5.26.0/addon/edit/matchbrackets.js"></script>
  <script src="https://cdnjs.cloudflare.com/ajax/libs/codemirror/5.26.0/addon/edit/closebrackets.js"></script>
  <script src="https://cdnjs.cloudflare.com/ajax/libs/codemirror/5.26.0/addon/comment/comment.js"></script>
  <script src="https://cdnjs.cloudflare.com/ajax/libs/codemirror/5.26.0/addon/wrap/hardwrap.js"></script>
  <script src="https://cdnjs.cloudflare.com/ajax/libs/codemirror/5.26.0/keymap/sublime.js"></script>
  <script src="https://cdnjs.cloudflare.com/ajax/libs/clipboard.js/1.7.1/clipboard.min.js"></script>
  <script src="https://cdnjs.cloudflare.com/ajax/libs/lz-string/1.4.4/lz-string.min.js"></script>
  <script src="https://cdnjs.cloudflare.com/ajax/libs/preact/8.2.6/preact.min.js"></script>

  <script src="/playground2.js"></script>

<<<<<<< HEAD
  <style type="text/css">
    html {
      background-color: #fafafa;
      color: #6a6a6a;
      font-family: -apple-system, system-ui, BlinkMacSystemFont, "Segoe UI",
        Roboto, Oxygen, Ubuntu, Cantarell, "Fira Sans", "Droid Sans",
        "Helvetica Neue", Arial, sans-serif;
      font-size: 12px;
      line-height: 1.25;
    }

    body {
      display: flex;
      flex-direction: column;
      height: 100vh;
      margin: 0;
    }

    #root, .playground-container {
      height: 100%;
      display: flex;
      flex: 1;
      flex-direction: column;
    }

    header {
      display: flex;
      flex-wrap: nowrap;
      justify-content: space-between;
      align-items: center;
      height: 30px;
      padding: 11px 27px;
      background-color: #1a2b34;
      color: #e0e0e0;
      position: relative;
      z-index: 20;
    }

    @media (max-width: 400px) {
      header {
        padding: 10px;
      }
    }

    header a,
    header a:visited,
    header a:focus,
    header a:active,
    header a:hover {
      color: #fff;
      text-decoration: none;
    }

    .logo-wrapper {
      display: flex;
      align-items: center;
    }

    .logo {
      height: 34px;
      margin-right: 10px;
    }

    header h1 {
      font-size: 20px;
      display: block;
      font-family: inherit;
      font-weight: 400;
      line-height: 18px;
      position: relative;
      z-index: 9999;
      margin: 0;
    }

    #version {
      font-size: 0.5em;
      line-height: 0;
      opacity: 0.5;
    }

    .links {
      display: flex;
      font-size: 16px;
    }
    .links > * + * {
      margin-left: 15px;
    }

    .editors-container {
      display: flex;
      flex: 1;
      min-height: 0;
    }

    .editors {
      display: flex;
      flex-flow: row wrap;
      flex: 1;
    }

    .editor {
      box-sizing: border-box;
      display: flex;
      flex: 1 1 100%;
      position: relative;
      border-bottom: 1px solid #ddd;
    }

    /* display as 2x2 grid */
    @media (min-width: 800px) {
      .options-container {
        border-right: 0;
      }

      .editor {
        flex-basis: 50%;
        border-left: 1px solid #ddd;
        margin-left: -1px;
      }
    }

    /* display as four columns */
    @media (min-width: 1200px) {
      .editor {
        flex-basis: 25%;
      }
    }

    .editor.loading {
      opacity: 0;
    }

    .CodeMirror {
      height: auto;
      position: absolute;
      top: 0;
      left: 0;
      right: 0;
      bottom: 0;
      line-height: 1.6;
    }

    .bottom-bar {
      position: relative;
    }

    .bottom-bar-buttons {
      z-index: 10;
      padding: 8px;
      display: flex;
      float: left;
    }

    .bottom-bar-buttons-right {
      float: right;
    }

    .bottom-bar-buttons > * + * {
      margin-left: 9px;
    }

    @media (max-width: 799px) {
      .bottom-bar-buttons {
        top: auto;
        bottom: 100%;
        padding: 2px;
      }

      .bottom-bar-buttons > * + * {
        margin-left: 2px;
      }
    }

    .options-container {
      display: none;
      box-sizing: border-box;
      width: 225px;
      height: 100%;
      border-bottom: 1px solid #ddd;
      border-right: 1px solid #ddd;
      flex: 0 1 auto;
    }

    .options-container.open {
      display: block;
    }

    .options {
      display: flex;
      flex-direction: column;
      max-height: 100%;
      overflow: auto;
    }

    .sub-options {
      flex: 1;
      display: flex;
      padding: 15px 0 10px;
      border-bottom: 1px solid #ddd;
    }

    .sub-options:last-child {
      border: 0;
    }

    .sub-options > summary {
      font-size: 14px;
      font-weight: bold;
      padding-bottom: 5px;
      cursor: pointer;
    }

    .sub-options > summary:focus {
      outline: 0;
    }

    .sub-options > * {
      margin-left: 10px;
    }

    label {
      font-family: Consolas, Courier New, Courier, monospace;
      margin: 10px 0;
      display: block;
    }

    input[type="number"] {
      max-width: 40px;
    }

    /* Copied from the GitHub button styling. */
    .btn {
      box-sizing: content-box;
      display: inline-block;
      height: 18px;
      padding: 0 5px;
      border: 1px solid #d1d2d3;
      border-radius: 0.25em;
      background-image: linear-gradient(to bottom, #fafbfc, #e4ebf0);
      font-size: 11px;
      line-height: 18px;
      font-weight: 600;
      font-family: inherit;
      color: #24292e;
      text-decoration: none;
      cursor: pointer;
      outline: none;
      position: relative;
    }

    .btn:focus {
      border-color: #c8e1ff;
    }

    .btn:hover {
      background-color: #e6ebf1;
      background-image: linear-gradient(to bottom, #f0f3f6, #dce3ec);
      border-color: #afb1b2;
    }

    .btn:active {
      background-color: #e9ecef;
      background-image: none;
      border-color: #afb1b2;
      box-shadow: inset 0 0.15em 0.3em rgba(27, 31, 35, 0.15);
    }

    .tooltip {
      position: absolute;
      z-index: 1;
      bottom: 100%;
      left: 50%;
      transform: translateX(-50%);
      margin-top: 4px;
      padding: 0.4em 0.8em;
      background-color: #000;
      color: #fff;
      border-radius: 0.4em;
      pointer-events: none;
    }

    .tooltip::before {
      content: "";
      position: absolute;
      top: 100%;
      left: 50%;
      transform: translateX(-50%);
      border: 6px solid transparent;
      border-bottom: none;
      border-top-color: #000;
    }
  </style>
=======
  <link rel="stylesheet" href="/playground.css">

  <!-- Global site tag (gtag.js) - Google Analytics -->
  <script async src="https://www.googletagmanager.com/gtag/js?id=UA-111350464-1"></script>
  <script>
    window.dataLayer = window.dataLayer || [];
    function gtag(){dataLayer.push(arguments);}
    gtag('js', new Date());
    gtag('config', 'UA-111350464-1');
  </script>
>>>>>>> 6a75f667
</head>

<body>
  <header>
    <a href="/" class="logo-wrapper">
      <img class="logo" src="/icon.png" alt="">
      <h1>Prettier <span id="version"></span></h1>
    </a>

    <span class="links">
      <a
        class="github-button"
        href="https://github.com/prettier/prettier"
        data-show-count="true"
        aria-label="Star prettier on GitHub">
        GitHub
      </a>
    </span>
  </header>

  <div id="root"></div>

  <!-- <div class="editors-container">
    <div id="options-details" class="options-container">
      <div class="options">
        <details class="sub-options" open>
          <summary>Global</summary>

          <label>--parser
            <select id="parser">
              <option value="babylon">babylon</option>
              <option value="flow">flow</option>
              <option value="typescript">typescript</option>
              <option value="css">css</option>
              <option value="less">less</option>
              <option value="scss">scss</option>
              <option value="json">json</option>
              <option value="graphql">graphql</option>
              <option value="markdown">markdown</option>
            </select>
          </label>
          <label>--print-width <input type="number" value="80" min="0" id="printWidth"></label>
          <label>--tab-width <input type="number" min="0" value="2" id="tabWidth"></label>
          <label><input type="checkbox" id="useTabs"> --use-tabs</label>
        </details>
        <details class="sub-options" open>
          <summary>JavaScript</summary>

          <label><input type="checkbox" data-inverted id="semi"> --no-semi</label>
          <label><input type="checkbox" id="singleQuote"> --single-quote</label>
          <label><input type="checkbox" data-inverted id="bracketSpacing"> --no-bracket-spacing</label>
          <label><input type="checkbox" id="jsxBracketSameLine"> --jsx-bracket-same-line</label>
          <label>--arrow-parens
            <select id="arrowParens">
              <option value="avoid">avoid</option>
              <option value="always">always</option>
            </select>
          </label>
          <label>--trailing-comma
            <select id="trailingComma">
              <option value="none">none</option>
              <option value="es5">es5</option>
              <option value="all">all</option>
            </select>
          </label>
        </details>
        <details class="sub-options">
          <summary>Markdown</summary>

          <label>--prose-wrap
            <select id="proseWrap">
              <option value="preserve">preserve</option>
              <option value="always">always</option>
              <option value="never">never</option>
            </select>
          </label>
        </details>
        <details class="sub-options">
          <summary>Special</summary>

          <label><input type="checkbox" id="insertPragma"> --insert-pragma</label>
          <label><input type="checkbox" id="requirePragma"> --require-pragma</label>
        </details>
        <details class="sub-options">
          <summary>Debug</summary>

          <label><input type="checkbox" id="ast"> show AST</label>
          <label><input type="checkbox" id="doc"> show doc</label>
          <label><input type="checkbox" id="output2"> show second format</label>
        </details>
      </div>
    </div>

    <div class="editors">
      <div class="editor loading input">
        <textarea id="input-editor"></textarea>
      </div>
      <div class="editor loading ast">
        <textarea id="ast-editor"></textarea>
      </div>
      <div class="editor loading doc">
        <textarea id="doc-editor"></textarea>
      </div>
      <div class="editor loading output">
        <textarea id="output-editor"></textarea>
      </div>
      <div class="editor loading output2">
        <textarea id="output2-editor"></textarea>
      </div>
    </div>
  </div> -->

  <!-- <div class="bottom-bar">
    <div class="bottom-bar-buttons">
      <button type="button" class="btn" id="button-options">
        Show options
      </button>
      <button type="button" class="btn" id="button-clear">
        Clear
      </button>
    </div>

    <div class="bottom-bar-buttons bottom-bar-buttons-right">
      <button type="button" class="btn" id="button-copy-link">
        Copy link
      </button>
      <button type="button" class="btn" id="button-copy-markdown">
        Copy markdown
      </button>
      <a href="https://github.com/prettier/prettier/issues/new"
        target="_blank" rel="noopener"
        class="btn" id="button-report-issue">
        Report issue
      </a>
    </div>
  </div> -->

  <script src="/install-service-worker.js"></script>

  <script async defer src="https://buttons.github.io/buttons.js"></script>
</body>
</html><|MERGE_RESOLUTION|>--- conflicted
+++ resolved
@@ -44,300 +44,6 @@
 
   <script src="/playground2.js"></script>
 
-<<<<<<< HEAD
-  <style type="text/css">
-    html {
-      background-color: #fafafa;
-      color: #6a6a6a;
-      font-family: -apple-system, system-ui, BlinkMacSystemFont, "Segoe UI",
-        Roboto, Oxygen, Ubuntu, Cantarell, "Fira Sans", "Droid Sans",
-        "Helvetica Neue", Arial, sans-serif;
-      font-size: 12px;
-      line-height: 1.25;
-    }
-
-    body {
-      display: flex;
-      flex-direction: column;
-      height: 100vh;
-      margin: 0;
-    }
-
-    #root, .playground-container {
-      height: 100%;
-      display: flex;
-      flex: 1;
-      flex-direction: column;
-    }
-
-    header {
-      display: flex;
-      flex-wrap: nowrap;
-      justify-content: space-between;
-      align-items: center;
-      height: 30px;
-      padding: 11px 27px;
-      background-color: #1a2b34;
-      color: #e0e0e0;
-      position: relative;
-      z-index: 20;
-    }
-
-    @media (max-width: 400px) {
-      header {
-        padding: 10px;
-      }
-    }
-
-    header a,
-    header a:visited,
-    header a:focus,
-    header a:active,
-    header a:hover {
-      color: #fff;
-      text-decoration: none;
-    }
-
-    .logo-wrapper {
-      display: flex;
-      align-items: center;
-    }
-
-    .logo {
-      height: 34px;
-      margin-right: 10px;
-    }
-
-    header h1 {
-      font-size: 20px;
-      display: block;
-      font-family: inherit;
-      font-weight: 400;
-      line-height: 18px;
-      position: relative;
-      z-index: 9999;
-      margin: 0;
-    }
-
-    #version {
-      font-size: 0.5em;
-      line-height: 0;
-      opacity: 0.5;
-    }
-
-    .links {
-      display: flex;
-      font-size: 16px;
-    }
-    .links > * + * {
-      margin-left: 15px;
-    }
-
-    .editors-container {
-      display: flex;
-      flex: 1;
-      min-height: 0;
-    }
-
-    .editors {
-      display: flex;
-      flex-flow: row wrap;
-      flex: 1;
-    }
-
-    .editor {
-      box-sizing: border-box;
-      display: flex;
-      flex: 1 1 100%;
-      position: relative;
-      border-bottom: 1px solid #ddd;
-    }
-
-    /* display as 2x2 grid */
-    @media (min-width: 800px) {
-      .options-container {
-        border-right: 0;
-      }
-
-      .editor {
-        flex-basis: 50%;
-        border-left: 1px solid #ddd;
-        margin-left: -1px;
-      }
-    }
-
-    /* display as four columns */
-    @media (min-width: 1200px) {
-      .editor {
-        flex-basis: 25%;
-      }
-    }
-
-    .editor.loading {
-      opacity: 0;
-    }
-
-    .CodeMirror {
-      height: auto;
-      position: absolute;
-      top: 0;
-      left: 0;
-      right: 0;
-      bottom: 0;
-      line-height: 1.6;
-    }
-
-    .bottom-bar {
-      position: relative;
-    }
-
-    .bottom-bar-buttons {
-      z-index: 10;
-      padding: 8px;
-      display: flex;
-      float: left;
-    }
-
-    .bottom-bar-buttons-right {
-      float: right;
-    }
-
-    .bottom-bar-buttons > * + * {
-      margin-left: 9px;
-    }
-
-    @media (max-width: 799px) {
-      .bottom-bar-buttons {
-        top: auto;
-        bottom: 100%;
-        padding: 2px;
-      }
-
-      .bottom-bar-buttons > * + * {
-        margin-left: 2px;
-      }
-    }
-
-    .options-container {
-      display: none;
-      box-sizing: border-box;
-      width: 225px;
-      height: 100%;
-      border-bottom: 1px solid #ddd;
-      border-right: 1px solid #ddd;
-      flex: 0 1 auto;
-    }
-
-    .options-container.open {
-      display: block;
-    }
-
-    .options {
-      display: flex;
-      flex-direction: column;
-      max-height: 100%;
-      overflow: auto;
-    }
-
-    .sub-options {
-      flex: 1;
-      display: flex;
-      padding: 15px 0 10px;
-      border-bottom: 1px solid #ddd;
-    }
-
-    .sub-options:last-child {
-      border: 0;
-    }
-
-    .sub-options > summary {
-      font-size: 14px;
-      font-weight: bold;
-      padding-bottom: 5px;
-      cursor: pointer;
-    }
-
-    .sub-options > summary:focus {
-      outline: 0;
-    }
-
-    .sub-options > * {
-      margin-left: 10px;
-    }
-
-    label {
-      font-family: Consolas, Courier New, Courier, monospace;
-      margin: 10px 0;
-      display: block;
-    }
-
-    input[type="number"] {
-      max-width: 40px;
-    }
-
-    /* Copied from the GitHub button styling. */
-    .btn {
-      box-sizing: content-box;
-      display: inline-block;
-      height: 18px;
-      padding: 0 5px;
-      border: 1px solid #d1d2d3;
-      border-radius: 0.25em;
-      background-image: linear-gradient(to bottom, #fafbfc, #e4ebf0);
-      font-size: 11px;
-      line-height: 18px;
-      font-weight: 600;
-      font-family: inherit;
-      color: #24292e;
-      text-decoration: none;
-      cursor: pointer;
-      outline: none;
-      position: relative;
-    }
-
-    .btn:focus {
-      border-color: #c8e1ff;
-    }
-
-    .btn:hover {
-      background-color: #e6ebf1;
-      background-image: linear-gradient(to bottom, #f0f3f6, #dce3ec);
-      border-color: #afb1b2;
-    }
-
-    .btn:active {
-      background-color: #e9ecef;
-      background-image: none;
-      border-color: #afb1b2;
-      box-shadow: inset 0 0.15em 0.3em rgba(27, 31, 35, 0.15);
-    }
-
-    .tooltip {
-      position: absolute;
-      z-index: 1;
-      bottom: 100%;
-      left: 50%;
-      transform: translateX(-50%);
-      margin-top: 4px;
-      padding: 0.4em 0.8em;
-      background-color: #000;
-      color: #fff;
-      border-radius: 0.4em;
-      pointer-events: none;
-    }
-
-    .tooltip::before {
-      content: "";
-      position: absolute;
-      top: 100%;
-      left: 50%;
-      transform: translateX(-50%);
-      border: 6px solid transparent;
-      border-bottom: none;
-      border-top-color: #000;
-    }
-  </style>
-=======
   <link rel="stylesheet" href="/playground.css">
 
   <!-- Global site tag (gtag.js) - Google Analytics -->
@@ -348,7 +54,6 @@
     gtag('js', new Date());
     gtag('config', 'UA-111350464-1');
   </script>
->>>>>>> 6a75f667
 </head>
 
 <body>
