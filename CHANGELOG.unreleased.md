<!--

Format:

- Category: Title ([#PR] by [@user])

  Description

  ```
  // Input
  Code Sample

  // Output (Prettier stable)
  Code Sample

  // Output (Prettier master)
  Code Sample
  ```

Details:

  Description: optional if the `Title` is enough to explain everything.

Examples:

- TypeScript: Correctly handle `//` in TSX ([#5728] by [@JamesHenry])

  Previously, putting `//` as a child of a JSX element in TypeScript led to an error
  because it was interpreted as a comment. Prettier master fixes this issue.

  <!-- prettier-ignore --\>
  ```js
  // Input
  const link = <a href="example.com">http://example.com</a>

  // Output (Prettier stable)
  // Error: Comment location overlaps with node location

  // Output (Prettier master)
  const link = <a href="example.com">http://example.com</a>;
  ```

<<<<<<< HEAD
-->

- Range: Fix ranged formatting not using the correct line width ([#6050] by [@mathieulj])

  <!-- prettier-ignore -->
  ```js
  // Input
  function f() {
    if (true) {
      call("this line is 79 chars", "long", "it should", "stay as single line");
    }
  }

  // Output (Prettier stable run with --range-start 30 --range-end 110)
  function f() {
    if (true) {
      call(
        "this line is 79 chars",
        "long",
        "it should",
        "stay as single line"
      );
    }
  }

  // Output (Prettier stable run without range)
  function f() {
    if (true) {
      call("this line is 79 chars", "long", "it should", "stay as single line");
    }
  }

  // Output (Prettier master with and without range)
  function f() {
    if (true) {
      call("this line is 79 chars", "long", "it should", "stay as single line");
    }
  }
  ```

- JavaScript: Fix closure compiler typecasts ([#5947] by [@jridgewell])

  If a closing parenthesis follows after a typecast in an inner expression, the typecast would wrap everything to the that following parenthesis.

  <!-- prettier-ignore -->
  ```js
  // Input
  test(/** @type {!Array} */(arrOrString).length);
  test(/** @type {!Array} */((arrOrString)).length + 1);

  // Output (Prettier stable)
  test(/** @type {!Array} */ (arrOrString.length));
  test(/** @type {!Array} */ (arrOrString.length + 1));

  // Output (Prettier master)
  test(/** @type {!Array} */ (arrOrString).length);
  test(/** @type {!Array} */ (arrOrString).length + 1);
  ```

- JavaScript: respect parenthesis around optional chaining before await ([#6087] by [@evilebottnawi])

  <!-- prettier-ignore -->
  ```js
  // Input
  async function myFunction() {
    var x = (await foo.bar.blah)?.hi;
  }

  // Output (Prettier stable)
  async function myFunction() {
    var x = await foo.bar.blah?.hi;
  }

  // Output (Prettier master)
  async function myFunction() {
    var x = (await foo.bar.blah)?.hi;
  }
  ```

- Handlebars: Fix {{else}}{{#if}} into {{else if}} merging ([#6080] by [@dcyriller])

  <!-- prettier-ignore -->
  ```
  // Input
  {{#if a}}
    a
  {{else}}
    {{#if c}}
      c
    {{/if}}
    e
  {{/if}}

  // Output (Prettier stable)
  {{#if a}}
    a
  {{else if c}}
    c
  e
  {{/if}}

  // Output (Prettier master)
  Code Sample
  {{#if a}}
    a
  {{else}}
    {{#if c}}
      c
    {{/if}}
    e
  {{/if}}
  ```

- JavaScript: Improved multiline closure compiler typecast comment detection ([#6070] by [@yangsu])

  Previously, multiline closure compiler typecast comments with lines that
  start with \* weren't flagged correctly and the subsequent parenthesis were
  stripped. Prettier master fixes this issue.

  <!-- prettier-ignore -->
  ```js
  // Input
  const style =/**
   * @type {{
   *   width: number,
   * }}
  */({
    width,
  });

  // Output (Prettier stable)
  const style =/**
   * @type {{
   *   width: number,
   * }}
  */ {
    width,
  };

  // Output (Prettier master)
  const style =/**
   * @type {{
   *   width: number,
   * }}
  */({
    width,
  });
  ```

- JavaScript: Don't break simple template literals ([#5979] by [@jwbay])

  <!-- prettier-ignore -->
  ```js
  // Input
  console.log(chalk.white(`Covered Lines below threshold: ${coverageSettings.lines}%. Actual: ${coverageSummary.total.lines.pct}%`))

  // Output (Prettier stable)
  console.log(
    chalk.white(
      `Covered Lines below threshold: ${coverageSettings.lines}%. Actual: ${
        coverageSummary.total.lines.pct
      }%`
    )
  );

  // Output (Prettier master)
  console.log(
    chalk.white(
      `Covered Lines below threshold: ${coverageSettings.lines}%. Actual: ${coverageSummary.total.lines.pct}%`
    )
  );
  ```
=======
-->
>>>>>>> aa7b68c0
<|MERGE_RESOLUTION|>--- conflicted
+++ resolved
@@ -40,155 +40,7 @@
   const link = <a href="example.com">http://example.com</a>;
   ```
 
-<<<<<<< HEAD
 -->
-
-- Range: Fix ranged formatting not using the correct line width ([#6050] by [@mathieulj])
-
-  <!-- prettier-ignore -->
-  ```js
-  // Input
-  function f() {
-    if (true) {
-      call("this line is 79 chars", "long", "it should", "stay as single line");
-    }
-  }
-
-  // Output (Prettier stable run with --range-start 30 --range-end 110)
-  function f() {
-    if (true) {
-      call(
-        "this line is 79 chars",
-        "long",
-        "it should",
-        "stay as single line"
-      );
-    }
-  }
-
-  // Output (Prettier stable run without range)
-  function f() {
-    if (true) {
-      call("this line is 79 chars", "long", "it should", "stay as single line");
-    }
-  }
-
-  // Output (Prettier master with and without range)
-  function f() {
-    if (true) {
-      call("this line is 79 chars", "long", "it should", "stay as single line");
-    }
-  }
-  ```
-
-- JavaScript: Fix closure compiler typecasts ([#5947] by [@jridgewell])
-
-  If a closing parenthesis follows after a typecast in an inner expression, the typecast would wrap everything to the that following parenthesis.
-
-  <!-- prettier-ignore -->
-  ```js
-  // Input
-  test(/** @type {!Array} */(arrOrString).length);
-  test(/** @type {!Array} */((arrOrString)).length + 1);
-
-  // Output (Prettier stable)
-  test(/** @type {!Array} */ (arrOrString.length));
-  test(/** @type {!Array} */ (arrOrString.length + 1));
-
-  // Output (Prettier master)
-  test(/** @type {!Array} */ (arrOrString).length);
-  test(/** @type {!Array} */ (arrOrString).length + 1);
-  ```
-
-- JavaScript: respect parenthesis around optional chaining before await ([#6087] by [@evilebottnawi])
-
-  <!-- prettier-ignore -->
-  ```js
-  // Input
-  async function myFunction() {
-    var x = (await foo.bar.blah)?.hi;
-  }
-
-  // Output (Prettier stable)
-  async function myFunction() {
-    var x = await foo.bar.blah?.hi;
-  }
-
-  // Output (Prettier master)
-  async function myFunction() {
-    var x = (await foo.bar.blah)?.hi;
-  }
-  ```
-
-- Handlebars: Fix {{else}}{{#if}} into {{else if}} merging ([#6080] by [@dcyriller])
-
-  <!-- prettier-ignore -->
-  ```
-  // Input
-  {{#if a}}
-    a
-  {{else}}
-    {{#if c}}
-      c
-    {{/if}}
-    e
-  {{/if}}
-
-  // Output (Prettier stable)
-  {{#if a}}
-    a
-  {{else if c}}
-    c
-  e
-  {{/if}}
-
-  // Output (Prettier master)
-  Code Sample
-  {{#if a}}
-    a
-  {{else}}
-    {{#if c}}
-      c
-    {{/if}}
-    e
-  {{/if}}
-  ```
-
-- JavaScript: Improved multiline closure compiler typecast comment detection ([#6070] by [@yangsu])
-
-  Previously, multiline closure compiler typecast comments with lines that
-  start with \* weren't flagged correctly and the subsequent parenthesis were
-  stripped. Prettier master fixes this issue.
-
-  <!-- prettier-ignore -->
-  ```js
-  // Input
-  const style =/**
-   * @type {{
-   *   width: number,
-   * }}
-  */({
-    width,
-  });
-
-  // Output (Prettier stable)
-  const style =/**
-   * @type {{
-   *   width: number,
-   * }}
-  */ {
-    width,
-  };
-
-  // Output (Prettier master)
-  const style =/**
-   * @type {{
-   *   width: number,
-   * }}
-  */({
-    width,
-  });
-  ```
 
 - JavaScript: Don't break simple template literals ([#5979] by [@jwbay])
 
@@ -212,7 +64,4 @@
       `Covered Lines below threshold: ${coverageSettings.lines}%. Actual: ${coverageSummary.total.lines.pct}%`
     )
   );
-  ```
-=======
--->
->>>>>>> aa7b68c0
+  ```