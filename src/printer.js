"use strict";

const assert = require("assert");
const comments = require("./comments");
const FastPath = require("./fast-path");
const multiparser = require("./multiparser");
const util = require("./util");
const isIdentifierName = require("esutils").keyword.isIdentifierNameES6;

const docBuilders = require("./doc-builders");
const concat = docBuilders.concat;
const join = docBuilders.join;
const line = docBuilders.line;
const hardline = docBuilders.hardline;
const softline = docBuilders.softline;
const literalline = docBuilders.literalline;
const group = docBuilders.group;
const indent = docBuilders.indent;
const align = docBuilders.align;
const conditionalGroup = docBuilders.conditionalGroup;
const fill = docBuilders.fill;
const ifBreak = docBuilders.ifBreak;
const breakParent = docBuilders.breakParent;
const lineSuffixBoundary = docBuilders.lineSuffixBoundary;
const addAlignmentToDoc = docBuilders.addAlignmentToDoc;

const docUtils = require("./doc-utils");
const willBreak = docUtils.willBreak;
const isLineNext = docUtils.isLineNext;
const isEmpty = docUtils.isEmpty;
const rawText = docUtils.rawText;

function shouldPrintComma(options, level) {
  level = level || "es5";

  switch (options.trailingComma) {
    case "all":
      if (level === "all") {
        return true;
      }
    // fallthrough
    case "es5":
      if (level === "es5") {
        return true;
      }
    // fallthrough
    case "none":
    default:
      return false;
  }
}

function getPrintFunction(options) {
  switch (options.parser) {
    case "graphql":
      return require("./printer-graphql");
    case "parse5":
      return require("./printer-htmlparser2");
    case "css":
    case "less":
    case "scss":
      return require("./printer-postcss");
    case "markdown":
      return require("./printer-markdown");
    default:
      return genericPrintNoParens;
  }
}

function hasIgnoreComment(path) {
  const node = path.getValue();
  return hasNodeIgnoreComment(node) || hasJsxIgnoreComment(path);
}

function hasNodeIgnoreComment(node) {
  return (
    node &&
    node.comments &&
    node.comments.length > 0 &&
    node.comments.some(comment => comment.value.trim() === "prettier-ignore")
  );
}

function hasJsxIgnoreComment(path) {
  const node = path.getValue();
  const parent = path.getParentNode();
  if (
    !parent ||
    !node ||
    node.type !== "JSXElement" ||
    parent.type !== "JSXElement"
  ) {
    return false;
  }

  // Lookup the previous sibling, ignoring any empty JSXText elements
  const index = parent.children.indexOf(node);
  let prevSibling = null;
  for (let i = index; i > 0; i--) {
    const candidate = parent.children[i - 1];
    if (candidate.type === "JSXText" && !isMeaningfulJSXText(candidate)) {
      continue;
    }
    prevSibling = candidate;
    break;
  }

  return (
    prevSibling &&
    prevSibling.type === "JSXExpressionContainer" &&
    prevSibling.expression.type === "JSXEmptyExpression" &&
    prevSibling.expression.comments &&
    prevSibling.expression.comments.find(
      comment => comment.value.trim() === "prettier-ignore"
    )
  );
}

function genericPrint(path, options, printPath, args) {
  assert.ok(path instanceof FastPath);

  const node = path.getValue();

  // Escape hatch
  if (hasIgnoreComment(path)) {
    return options.originalText.slice(util.locStart(node), util.locEnd(node));
  }

  if (node) {
    // Potentially switch to a different parser
    const next = multiparser.getSubtreeParser(path, options);
    if (next) {
      try {
        return multiparser.printSubtree(next, path, printPath, options);
      } catch (error) {
        /* istanbul ignore if */
        if (process.env.PRETTIER_DEBUG) {
          const e = new Error(error);
          e.parser = next.options.parser;
          throw e;
        }
        // Continue with current parser
      }
    }
  }

  let needsParens = false;
  const linesWithoutParens = getPrintFunction(options)(
    path,
    options,
    printPath,
    args
  );

  if (!node || isEmpty(linesWithoutParens)) {
    return linesWithoutParens;
  }

  const decorators = [];
  if (
    node.decorators &&
    node.decorators.length > 0 &&
    // If the parent node is an export declaration, it will be
    // responsible for printing node.decorators.
    !util.getParentExportDeclaration(path)
  ) {
    let separator = hardline;
    path.each(decoratorPath => {
      let prefix = "@";
      let decorator = decoratorPath.getValue();
      if (decorator.expression) {
        decorator = decorator.expression;
        prefix = "";
      }

      if (
        node.decorators.length === 1 &&
        node.type !== "ClassDeclaration" &&
        node.type !== "MethodDefinition" &&
        node.type !== "ClassMethod" &&
        (decorator.type === "Identifier" ||
          decorator.type === "MemberExpression" ||
          (decorator.type === "CallExpression" &&
            (decorator.arguments.length === 0 ||
              (decorator.arguments.length === 1 &&
                (isStringLiteral(decorator.arguments[0]) ||
                  decorator.arguments[0].type === "Identifier" ||
                  decorator.arguments[0].type === "MemberExpression")))))
      ) {
        separator = line;
      }

      decorators.push(prefix, printPath(decoratorPath), separator);
    }, "decorators");
  } else if (
    util.isExportDeclaration(node) &&
    node.declaration &&
    node.declaration.decorators
  ) {
    // Export declarations are responsible for printing any decorators
    // that logically apply to node.declaration.
    path.each(
      decoratorPath => {
        const decorator = decoratorPath.getValue();
        const prefix = decorator.type === "Decorator" ? "" : "@";
        decorators.push(prefix, printPath(decoratorPath), hardline);
      },
      "declaration",
      "decorators"
    );
  } else {
    // Nodes with decorators can't have parentheses, so we can avoid
    // computing path.needsParens() except in this case.
    needsParens = path.needsParens(options);
  }

  const parts = [];
  if (needsParens) {
    parts.unshift("(");
  }

  parts.push(linesWithoutParens);

  if (needsParens) {
    parts.push(")");
  }

  if (decorators.length > 0) {
    return group(concat(decorators.concat(parts)));
  }
  return concat(parts);
}

function genericPrintNoParens(path, options, print, args) {
  const n = path.getValue();
  const semi = options.semi ? ";" : "";

  if (!n) {
    return "";
  }

  if (typeof n === "string") {
    return n;
  }

  let parts = [];
  switch (n.type) {
    case "File":
      return path.call(print, "program");
    case "Program":
      // Babel 6
      if (n.directives) {
        path.each(childPath => {
          parts.push(print(childPath), semi, hardline);
          if (
            util.isNextLineEmpty(options.originalText, childPath.getValue())
          ) {
            parts.push(hardline);
          }
        }, "directives");
      }

      parts.push(
        path.call(bodyPath => {
          return printStatementSequence(bodyPath, options, print);
        }, "body")
      );

      parts.push(
        comments.printDanglingComments(path, options, /* sameIndent */ true)
      );

      // Only force a trailing newline if there were any contents.
      if (n.body.length || n.comments) {
        parts.push(hardline);
      }

      return concat(parts);
    // Babel extension.
    case "EmptyStatement":
      return "";
    case "ExpressionStatement":
      // Detect Flow-parsed directives
      if (n.directive) {
        return concat([nodeStr(n.expression, options, true), semi]);
      }
      return concat([path.call(print, "expression"), semi]); // Babel extension.
    case "ParenthesizedExpression":
      return concat(["(", path.call(print, "expression"), ")"]);
    case "AssignmentExpression":
      return printAssignment(
        n.left,
        path.call(print, "left"),
        concat([" ", n.operator]),
        n.right,
        path.call(print, "right"),
        options
      );
    case "BinaryExpression":
    case "LogicalExpression": {
      const parent = path.getParentNode();
      const parentParent = path.getParentNode(1);
      const isInsideParenthesis =
        n !== parent.body &&
        (parent.type === "IfStatement" ||
          parent.type === "WhileStatement" ||
          parent.type === "DoWhileStatement");

      const parts = printBinaryishExpressions(
        path,
        print,
        options,
        /* isNested */ false,
        isInsideParenthesis
      );

      //   if (
      //     this.hasPlugin("dynamicImports") && this.lookahead().type === tt.parenLeft
      //   ) {
      //
      // looks super weird, we want to break the children if the parent breaks
      //
      //   if (
      //     this.hasPlugin("dynamicImports") &&
      //     this.lookahead().type === tt.parenLeft
      //   ) {
      if (isInsideParenthesis) {
        return concat(parts);
      }

      if (parent.type === "UnaryExpression") {
        return group(
          concat([indent(concat([softline, concat(parts)])), softline])
        );
      }

      // Avoid indenting sub-expressions in some cases where the first sub-expression is already
      // indented accordingly. We should indent sub-expressions where the first case isn't indented.
      const shouldNotIndent =
        parent.type === "ReturnStatement" ||
        (parent.type === "JSXExpressionContainer" &&
          parentParent.type === "JSXAttribute") ||
        (n === parent.body && parent.type === "ArrowFunctionExpression") ||
        (n !== parent.body && parent.type === "ForStatement") ||
        (parent.type === "ConditionalExpression" &&
          parentParent.type !== "ReturnStatement");

      const shouldIndentIfInlining =
        parent.type === "AssignmentExpression" ||
        parent.type === "VariableDeclarator" ||
        parent.type === "ObjectProperty" ||
        parent.type === "Property";

      const samePrecedenceSubExpression =
        isBinaryish(n.left) && util.shouldFlatten(n.operator, n.left.operator);

      if (
        shouldNotIndent ||
        (shouldInlineLogicalExpression(n) && !samePrecedenceSubExpression) ||
        (!shouldInlineLogicalExpression(n) && shouldIndentIfInlining)
      ) {
        return group(concat(parts));
      }

      const rest = concat(parts.slice(1));

      // Break the closing paren to keep the chain right after it:
      // (a &&
      //   b &&
      //   c
      // ).call()
      const breakClosingParen =
        parent.type === "MemberExpression" && !parent.computed;

      return group(
        concat([
          // Don't include the initial expression in the indentation
          // level. The first item is guaranteed to be the first
          // left-most expression.
          parts.length > 0 ? parts[0] : "",
          indent(rest),
          breakClosingParen ? softline : ""
        ])
      );
    }
    case "AssignmentPattern":
      return concat([
        path.call(print, "left"),
        " = ",
        path.call(print, "right")
      ]);
    case "TSTypeAssertionExpression":
      return concat([
        "<",
        path.call(print, "typeAnnotation"),
        ">",
        path.call(print, "expression")
      ]);
    case "MemberExpression": {
      const parent = path.getParentNode();
      let firstNonMemberParent;
      let i = 0;
      do {
        firstNonMemberParent = path.getParentNode(i);
        i++;
      } while (
        firstNonMemberParent &&
        firstNonMemberParent.type === "MemberExpression"
      );

      const shouldInline =
        (firstNonMemberParent &&
          (firstNonMemberParent.type === "NewExpression" ||
            (firstNonMemberParent.type === "VariableDeclarator" &&
              firstNonMemberParent.id.type !== "Identifier") ||
            (firstNonMemberParent.type === "AssignmentExpression" &&
              firstNonMemberParent.left.type !== "Identifier"))) ||
        n.computed ||
        (n.object.type === "Identifier" &&
          n.property.type === "Identifier" &&
          parent.type !== "MemberExpression");

      return concat([
        path.call(print, "object"),
        shouldInline
          ? printMemberLookup(path, options, print)
          : group(
              indent(
                concat([softline, printMemberLookup(path, options, print)])
              )
            )
      ]);
    }
    case "MetaProperty":
      return concat([
        path.call(print, "meta"),
        ".",
        path.call(print, "property")
      ]);
    case "BindExpression":
      if (n.object) {
        parts.push(path.call(print, "object"));
      }

      parts.push(printBindExpressionCallee(path, options, print));

      return concat(parts);
    case "Identifier": {
      const parentNode = path.getParentNode();
      const isFunctionDeclarationIdentifier =
        parentNode.type === "DeclareFunction" && parentNode.id === n;

      return concat([
        n.name,
        printOptionalToken(path),
        n.typeAnnotation && !isFunctionDeclarationIdentifier ? ": " : "",
        path.call(print, "typeAnnotation")
      ]);
    }
    case "SpreadElement":
    case "SpreadElementPattern":
    case "RestProperty":
    case "ExperimentalRestProperty":
    case "ExperimentalSpreadProperty":
    case "SpreadProperty":
    case "SpreadPropertyPattern":
    case "RestElement":
    case "ObjectTypeSpreadProperty":
      return concat([
        "...",
        path.call(print, "argument"),
        n.typeAnnotation ? ": " : "",
        path.call(print, "typeAnnotation")
      ]);
    case "FunctionDeclaration":
    case "FunctionExpression":
    case "TSNamespaceFunctionDeclaration":
      if (isNodeStartingWithDeclare(n, options)) {
        parts.push("declare ");
      }
      parts.push(printFunctionDeclaration(path, print, options));
      if (!n.body) {
        parts.push(semi);
      }
      return concat(parts);
    case "ArrowFunctionExpression": {
      if (n.async) {
        parts.push("async ");
      }

      if (shouldPrintParamsWithoutParens(path, options)) {
        parts.push(path.call(print, "params", 0));
      } else {
        parts.push(
          group(
            concat([
              printFunctionParams(
                path,
                print,
                options,
                /* expandLast */ args &&
                  (args.expandLastArg || args.expandFirstArg),
                /* printTypeParams */ true
              ),
              printReturnType(path, print)
            ])
          )
        );
      }

      parts.push(" =>");

      const body = path.call(bodyPath => print(bodyPath, args), "body");

      // We want to always keep these types of nodes on the same line
      // as the arrow.
      if (
        !hasLeadingOwnLineComment(options.originalText, n.body) &&
        (n.body.type === "ArrayExpression" ||
          n.body.type === "ObjectExpression" ||
          n.body.type === "BlockStatement" ||
          n.body.type === "JSXElement" ||
          isTemplateOnItsOwnLine(n.body, options.originalText) ||
          n.body.type === "ArrowFunctionExpression")
      ) {
        return group(concat([concat(parts), " ", body]));
      }

      // We handle sequence expressions as the body of arrows specially,
      // so that the required parentheses end up on their own lines.
      if (n.body.type === "SequenceExpression") {
        return group(
          concat([
            concat(parts),
            group(
              concat([" (", indent(concat([softline, body])), softline, ")"])
            )
          ])
        );
      }

      // if the arrow function is expanded as last argument, we are adding a
      // level of indentation and need to add a softline to align the closing )
      // with the opening (.
      const shouldAddSoftLine = args && args.expandLastArg;

      // In order to avoid confusion between
      // a => a ? a : a
      // a <= a ? a : a
      const shouldAddParens =
        n.body.type === "ConditionalExpression" &&
        !util.startsWithNoLookaheadToken(
          n.body,
          /* forbidFunctionAndClass */ false
        );

      return group(
        concat([
          concat(parts),
          group(
            concat([
              indent(
                concat([
                  line,
                  shouldAddParens ? ifBreak("", "(") : "",
                  body,
                  shouldAddParens ? ifBreak("", ")") : ""
                ])
              ),
              shouldAddSoftLine
                ? concat([
                    ifBreak(shouldPrintComma(options, "all") ? "," : ""),
                    softline
                  ])
                : ""
            ])
          )
        ])
      );
    }
    case "MethodDefinition":
    case "TSAbstractMethodDefinition":
      if (n.accessibility) {
        parts.push(n.accessibility + " ");
      }
      if (n.static) {
        parts.push("static ");
      }
      if (n.type === "TSAbstractMethodDefinition") {
        parts.push("abstract ");
      }

      parts.push(printMethod(path, options, print));

      return concat(parts);
    case "YieldExpression":
      parts.push("yield");

      if (n.delegate) {
        parts.push("*");
      }
      if (n.argument) {
        parts.push(" ", path.call(print, "argument"));
      }

      return concat(parts);
    case "AwaitExpression":
      return concat(["await ", path.call(print, "argument")]);
    case "ImportSpecifier":
      if (n.importKind) {
        parts.push(path.call(print, "importKind"), " ");
      }

      parts.push(path.call(print, "imported"));

      if (n.local && n.local.name !== n.imported.name) {
        parts.push(" as ", path.call(print, "local"));
      }

      return concat(parts);
    case "ExportSpecifier":
      parts.push(path.call(print, "local"));

      if (n.exported && n.exported.name !== n.local.name) {
        parts.push(" as ", path.call(print, "exported"));
      }

      return concat(parts);
    case "ImportNamespaceSpecifier":
      parts.push("* as ");

      if (n.local) {
        parts.push(path.call(print, "local"));
      } else if (n.id) {
        parts.push(path.call(print, "id"));
      }

      return concat(parts);
    case "ImportDefaultSpecifier":
      if (n.local) {
        return path.call(print, "local");
      }

      return path.call(print, "id");
    case "TSExportAssignment":
      return concat(["export = ", path.call(print, "expression"), semi]);
    case "ExportDefaultDeclaration":
    case "ExportNamedDeclaration":
      return printExportDeclaration(path, options, print);
    case "ExportAllDeclaration":
      parts.push("export ");

      if (n.exportKind === "type") {
        parts.push("type ");
      }

      parts.push("* from ", path.call(print, "source"), semi);

      return concat(parts);

    case "ExportNamespaceSpecifier":
    case "ExportDefaultSpecifier":
      return path.call(print, "exported");
    case "ImportDeclaration": {
      parts.push("import ");

      if (n.importKind && n.importKind !== "value") {
        parts.push(n.importKind + " ");
      }

      const standalones = [];
      const grouped = [];
      if (n.specifiers && n.specifiers.length > 0) {
        path.each(specifierPath => {
          const value = specifierPath.getValue();
          if (
            value.type === "ImportDefaultSpecifier" ||
            value.type === "ImportNamespaceSpecifier"
          ) {
            standalones.push(print(specifierPath));
          } else {
            grouped.push(print(specifierPath));
          }
        }, "specifiers");

        if (standalones.length > 0) {
          parts.push(join(", ", standalones));
        }

        if (standalones.length > 0 && grouped.length > 0) {
          parts.push(", ");
        }

        if (
          grouped.length === 1 &&
          standalones.length === 0 &&
          n.specifiers &&
          !n.specifiers.some(node => node.comments)
        ) {
          parts.push(
            concat([
              "{",
              options.bracketSpacing ? " " : "",
              concat(grouped),
              options.bracketSpacing ? " " : "",
              "}"
            ])
          );
        } else if (grouped.length >= 1) {
          parts.push(
            group(
              concat([
                "{",
                indent(
                  concat([
                    options.bracketSpacing ? line : softline,
                    join(concat([",", line]), grouped)
                  ])
                ),
                ifBreak(shouldPrintComma(options) ? "," : ""),
                options.bracketSpacing ? line : softline,
                "}"
              ])
            )
          );
        }

        parts.push(" from ");
      } else if (
        (n.importKind && n.importKind === "type") ||
        // import {} from 'x'
        /{\s*}/.test(
          options.originalText.slice(util.locStart(n), util.locStart(n.source))
        )
      ) {
        parts.push("{} from ");
      }

      parts.push(path.call(print, "source"), semi);

      return concat(parts);
    }

    case "Import":
      return "import";
    case "BlockStatement": {
      const naked = path.call(bodyPath => {
        return printStatementSequence(bodyPath, options, print);
      }, "body");

      const hasContent = n.body.find(node => node.type !== "EmptyStatement");
      const hasDirectives = n.directives && n.directives.length > 0;

      const parent = path.getParentNode();
      const parentParent = path.getParentNode(1);
      if (
        !hasContent &&
        !hasDirectives &&
        !n.comments &&
        (parent.type === "ArrowFunctionExpression" ||
          parent.type === "FunctionExpression" ||
          parent.type === "FunctionDeclaration" ||
          parent.type === "ObjectMethod" ||
          parent.type === "ClassMethod" ||
          parent.type === "ForStatement" ||
          parent.type === "WhileStatement" ||
          parent.type === "DoWhileStatement" ||
          (parent.type === "CatchClause" && !parentParent.finalizer))
      ) {
        return "{}";
      }

      parts.push("{");

      // Babel 6
      if (hasDirectives) {
        path.each(childPath => {
          parts.push(indent(concat([hardline, print(childPath), semi])));
          if (
            util.isNextLineEmpty(options.originalText, childPath.getValue())
          ) {
            parts.push(hardline);
          }
        }, "directives");
      }

      if (hasContent) {
        parts.push(indent(concat([hardline, naked])));
      }

      parts.push(comments.printDanglingComments(path, options));
      parts.push(hardline, "}");

      return concat(parts);
    }
    case "ReturnStatement":
      parts.push("return");

      if (n.argument) {
        if (returnArgumentHasLeadingComment(options, n.argument)) {
          parts.push(
            concat([
              " (",
              indent(concat([softline, path.call(print, "argument")])),
              line,
              ")"
            ])
          );
        } else if (
          n.argument.type === "LogicalExpression" ||
          n.argument.type === "BinaryExpression" ||
          n.argument.type === "SequenceExpression"
        ) {
          parts.push(
            group(
              concat([
                ifBreak(" (", " "),
                indent(concat([softline, path.call(print, "argument")])),
                softline,
                ifBreak(")")
              ])
            )
          );
        } else {
          parts.push(" ", path.call(print, "argument"));
        }
      }

      if (hasDanglingComments(n)) {
        parts.push(
          " ",
          comments.printDanglingComments(path, options, /* sameIndent */ true)
        );
      }

      parts.push(semi);

      return concat(parts);
    case "NewExpression":
    case "CallExpression": {
      const isNew = n.type === "NewExpression";
      const unitTestRe = /^(f|x)?(it|describe|test)$/;

      const optional = printOptionalToken(path);
      if (
        // We want to keep require calls as a unit
        (!isNew &&
          n.callee.type === "Identifier" &&
          n.callee.name === "require") ||
        n.callee.type === "Import" ||
        // Template literals as single arguments
        (n.arguments.length === 1 &&
          isTemplateOnItsOwnLine(n.arguments[0], options.originalText)) ||
        // Keep test declarations on a single line
        // e.g. `it('long name', () => {`
<<<<<<< HEAD
        (!isNew && isTestCall(n))
=======
        (!isNew &&
          ((n.callee.type === "Identifier" && unitTestRe.test(n.callee.name)) ||
            (n.callee.type === "MemberExpression" &&
              n.callee.object.type === "Identifier" &&
              n.callee.property.type === "Identifier" &&
              unitTestRe.test(n.callee.object.name) &&
              (n.callee.property.name === "only" ||
                n.callee.property.name === "skip"))) &&
          n.arguments.length === 2 &&
          (n.arguments[0].type === "StringLiteral" ||
            n.arguments[0].type === "TemplateLiteral" ||
            (n.arguments[0].type === "Literal" &&
              typeof n.arguments[0].value === "string")) &&
          (n.arguments[1].type === "FunctionExpression" ||
            n.arguments[1].type === "ArrowFunctionExpression") &&
          n.arguments[1].params.length <= 1)
>>>>>>> 2169357c
      ) {
        return concat([
          isNew ? "new " : "",
          path.call(print, "callee"),
          optional,
          path.call(print, "typeParameters"),
          concat(["(", join(", ", path.map(print, "arguments")), ")"])
        ]);
      }

      // We detect calls on member lookups and possibly print them in a
      // special chain format. See `printMemberChain` for more info.
      if (!isNew && isMemberish(n.callee)) {
        return printMemberChain(path, options, print);
      }

      return concat([
        isNew ? "new " : "",
        path.call(print, "callee"),
        optional,
        printFunctionTypeParameters(path, options, print),
        printArgumentsList(path, options, print)
      ]);
    }
    case "TSInterfaceDeclaration":
      if (isNodeStartingWithDeclare(n, options)) {
        parts.push("declare ");
      }

      parts.push(
        n.abstract ? "abstract " : "",
        printTypeScriptModifiers(path, options, print),
        "interface ",
        path.call(print, "id"),
        n.typeParameters ? path.call(print, "typeParameters") : "",
        " "
      );

      if (n.heritage.length) {
        parts.push(
          group(
            indent(
              concat([
                softline,
                "extends ",
                indent(join(concat([",", line]), path.map(print, "heritage"))),
                " "
              ])
            )
          )
        );
      }

      parts.push(path.call(print, "body"));

      return concat(parts);
    case "ObjectExpression":
    case "ObjectPattern":
    case "ObjectTypeAnnotation":
    case "TSInterfaceBody":
    case "TSTypeLiteral": {
      const isTypeAnnotation = n.type === "ObjectTypeAnnotation";
      const shouldBreak =
        n.type === "TSInterfaceBody" ||
        (n.type !== "ObjectPattern" &&
          util.hasNewlineInRange(
            options.originalText,
            util.locStart(n),
            util.locEnd(n)
          ));
      const parent = path.getParentNode(0);
      const isFlowInterfaceLikeBody =
        isTypeAnnotation &&
        parent &&
        (parent.type === "InterfaceDeclaration" ||
          parent.type === "DeclareInterface" ||
          parent.type === "DeclareClass") &&
        path.getName() === "body";
      const separator = isFlowInterfaceLikeBody
        ? ";"
        : n.type === "TSInterfaceBody" || n.type === "TSTypeLiteral"
          ? ifBreak(semi, ";")
          : ",";
      const fields = [];
      const leftBrace = n.exact ? "{|" : "{";
      const rightBrace = n.exact ? "|}" : "}";

      let propertiesField;

      if (n.type === "TSTypeLiteral") {
        propertiesField = "members";
      } else if (n.type === "TSInterfaceBody") {
        propertiesField = "body";
      } else {
        propertiesField = "properties";
      }

      if (isTypeAnnotation) {
        fields.push("indexers", "callProperties");
      }
      fields.push(propertiesField);

      // Unfortunately, things are grouped together in the ast can be
      // interleaved in the source code. So we need to reorder them before
      // printing them.
      const propsAndLoc = [];
      fields.forEach(field => {
        path.each(childPath => {
          const node = childPath.getValue();
          propsAndLoc.push({
            node: node,
            printed: print(childPath),
            loc: util.locStart(node)
          });
        }, field);
      });

      let separatorParts = [];
      const props = propsAndLoc.sort((a, b) => a.loc - b.loc).map(prop => {
        const result = concat(separatorParts.concat(group(prop.printed)));
        separatorParts = [separator, line];
        if (util.isNextLineEmpty(options.originalText, prop.node)) {
          separatorParts.push(hardline);
        }
        return result;
      });

      const lastElem = util.getLast(n[propertiesField]);

      const canHaveTrailingSeparator = !(
        lastElem &&
        (lastElem.type === "RestProperty" || lastElem.type === "RestElement")
      );

      let content;
      if (props.length === 0 && !n.typeAnnotation) {
        if (!hasDanglingComments(n)) {
          return concat([leftBrace, rightBrace]);
        }

        content = group(
          concat([
            leftBrace,
            comments.printDanglingComments(path, options),
            softline,
            rightBrace,
            printOptionalToken(path)
          ])
        );
      } else {
        content = concat([
          leftBrace,
          indent(
            concat([options.bracketSpacing ? line : softline, concat(props)])
          ),
          ifBreak(
            canHaveTrailingSeparator &&
            (separator !== "," || shouldPrintComma(options))
              ? separator
              : ""
          ),
          concat([options.bracketSpacing ? line : softline, rightBrace]),
          printOptionalToken(path),
          n.typeAnnotation ? ": " : "",
          path.call(print, "typeAnnotation")
        ]);
      }

      // If we inline the object as first argument of the parent, we don't want
      // to create another group so that the object breaks before the return
      // type
      const parentParentParent = path.getParentNode(2);
      if (
        (n.type === "ObjectPattern" &&
          parent &&
          shouldHugArguments(parent) &&
          parent.params[0] === n) ||
        (shouldHugType(n) &&
          parentParentParent &&
          shouldHugArguments(parentParentParent) &&
          parentParentParent.params[0].typeAnnotation.typeAnnotation === n)
      ) {
        return content;
      }

      return group(content, { shouldBreak });
    }
    // Babel 6
    case "ObjectProperty": // Non-standard AST node type.
    case "Property":
      if (n.method || n.kind === "get" || n.kind === "set") {
        return printMethod(path, options, print);
      }

      if (n.shorthand) {
        parts.push(path.call(print, "value"));
      } else {
        let printedLeft;
        if (n.computed) {
          printedLeft = concat(["[", path.call(print, "key"), "]"]);
        } else {
          printedLeft = printPropertyKey(path, options, print);
        }
        parts.push(
          printAssignment(
            n.key,
            printedLeft,
            ":",
            n.value,
            path.call(print, "value"),
            options
          )
        );
      }

      return concat(parts); // Babel 6
    case "ClassMethod":
      if (n.static) {
        parts.push("static ");
      }

      parts = parts.concat(printObjectMethod(path, options, print));

      return concat(parts); // Babel 6
    case "ObjectMethod":
      return printObjectMethod(path, options, print);
    case "Decorator":
      return concat(["@", path.call(print, "expression")]);
    case "ArrayExpression":
    case "ArrayPattern":
      if (n.elements.length === 0) {
        if (!hasDanglingComments(n)) {
          parts.push("[]");
        } else {
          parts.push(
            group(
              concat([
                "[",
                comments.printDanglingComments(path, options),
                softline,
                "]"
              ])
            )
          );
        }
      } else {
        const lastElem = util.getLast(n.elements);
        const canHaveTrailingComma = !(
          lastElem && lastElem.type === "RestElement"
        );

        // JavaScript allows you to have empty elements in an array which
        // changes its length based on the number of commas. The algorithm
        // is that if the last argument is null, we need to force insert
        // a comma to ensure JavaScript recognizes it.
        //   [,].length === 1
        //   [1,].length === 1
        //   [1,,].length === 2
        //
        // Note that util.getLast returns null if the array is empty, but
        // we already check for an empty array just above so we are safe
        const needsForcedTrailingComma =
          canHaveTrailingComma && lastElem === null;

        parts.push(
          group(
            concat([
              "[",
              indent(
                concat([
                  softline,
                  printArrayItems(path, options, "elements", print)
                ])
              ),
              needsForcedTrailingComma ? "," : "",
              ifBreak(
                canHaveTrailingComma &&
                !needsForcedTrailingComma &&
                shouldPrintComma(options)
                  ? ","
                  : ""
              ),
              comments.printDanglingComments(
                path,
                options,
                /* sameIndent */ true
              ),
              softline,
              "]"
            ])
          )
        );
      }

      parts.push(printOptionalToken(path));

      if (n.typeAnnotation) {
        parts.push(": ", path.call(print, "typeAnnotation"));
      }

      return concat(parts);
    case "SequenceExpression": {
      const parent = path.getParentNode(0);
      if (
        parent.type === "ExpressionStatement" ||
        parent.type === "ForStatement"
      ) {
        // For ExpressionStatements and for-loop heads, which are among
        // the few places a SequenceExpression appears unparenthesized, we want
        // to indent expressions after the first.
        const parts = [];
        path.each(p => {
          if (p.getName() === 0) {
            parts.push(print(p));
          } else {
            parts.push(",", indent(concat([line, print(p)])));
          }
        }, "expressions");
        return group(concat(parts));
      }
      return group(
        concat([join(concat([",", line]), path.map(print, "expressions"))])
      );
    }
    case "ThisExpression":
      return "this";
    case "Super":
      return "super";
    case "NullLiteral": // Babel 6 Literal split
      return "null";
    case "RegExpLiteral": // Babel 6 Literal split
      return printRegex(n);
    case "NumericLiteral": // Babel 6 Literal split
      return util.printNumber(n.extra.raw);
    case "BooleanLiteral": // Babel 6 Literal split
    case "StringLiteral": // Babel 6 Literal split
    case "Literal": {
      if (n.regex) {
        return printRegex(n.regex);
      }
      if (typeof n.value === "number") {
        return util.printNumber(n.raw);
      }
      if (typeof n.value !== "string") {
        return "" + n.value;
      }
      // TypeScript workaround for eslint/typescript-eslint-parser#267
      // See corresponding workaround in fast-path.js needsParens()
      const grandParent = path.getParentNode(1);
      const isTypeScriptDirective =
        options.parser === "typescript" &&
        typeof n.value === "string" &&
        grandParent &&
        (grandParent.type === "Program" ||
          grandParent.type === "BlockStatement");

      return nodeStr(n, options, isTypeScriptDirective);
    }
    case "Directive":
      return path.call(print, "value"); // Babel 6
    case "DirectiveLiteral":
      return nodeStr(n, options);
    case "UnaryExpression":
      parts.push(n.operator);

      if (/[a-z]$/.test(n.operator)) {
        parts.push(" ");
      }

      parts.push(path.call(print, "argument"));

      return concat(parts);
    case "UpdateExpression":
      parts.push(path.call(print, "argument"), n.operator);

      if (n.prefix) {
        parts.reverse();
      }

      return concat(parts);
    case "ConditionalExpression": {
      // We print a ConditionalExpression in either "JSX mode" or "normal mode".
      // See tests/jsx/conditional-expression.js for more info.
      let jsxMode = false;
      const parent = path.getParentNode();
      let forceNoIndent = parent.type === "ConditionalExpression";

      // Find the outermost non-ConditionalExpression parent, and the outermost
      // ConditionalExpression parent. We'll use these to determine if we should
      // print in JSX mode.
      let currentParent;
      let previousParent;
      let i = 0;
      do {
        previousParent = currentParent || n;
        currentParent = path.getParentNode(i);
        i++;
      } while (currentParent && currentParent.type === "ConditionalExpression");
      const firstNonConditionalParent = currentParent || parent;
      const lastConditionalParent = previousParent;

      if (
        n.test.type === "JSXElement" ||
        n.consequent.type === "JSXElement" ||
        n.alternate.type === "JSXElement" ||
        conditionalExpressionChainContainsJSX(lastConditionalParent)
      ) {
        jsxMode = true;
        forceNoIndent = true;

        // Even though they don't need parens, we wrap (almost) everything in
        // parens when using ?: within JSX, because the parens are analagous to
        // curly braces in an if statement.
        const wrap = doc =>
          concat([
            ifBreak("(", ""),
            indent(concat([softline, doc])),
            softline,
            ifBreak(")", "")
          ]);

        // The only things we don't wrap are:
        // * Nested conditional expressions in alternates
        // * null
        const isNull = node =>
          node.type === "NullLiteral" ||
          (node.type === "Literal" && node.value === null);

        parts.push(
          " ? ",
          isNull(n.consequent)
            ? path.call(print, "consequent")
            : wrap(path.call(print, "consequent")),
          " : ",
          n.alternate.type === "ConditionalExpression" || isNull(n.alternate)
            ? path.call(print, "alternate")
            : wrap(path.call(print, "alternate"))
        );
      } else {
        // normal mode
        parts.push(
          line,
          "? ",
          n.consequent.type === "ConditionalExpression" ? ifBreak("", "(") : "",
          align(2, path.call(print, "consequent")),
          n.consequent.type === "ConditionalExpression" ? ifBreak("", ")") : "",
          line,
          ": ",
          align(2, path.call(print, "alternate"))
        );
      }

      // In JSX mode, we want a whole chain of ConditionalExpressions to all
      // break if any of them break. That means we should only group around the
      // outer-most ConditionalExpression.
      const maybeGroup = doc =>
        jsxMode
          ? parent === firstNonConditionalParent ? group(doc) : doc
          : group(doc); // Always group in normal mode.

      // Break the closing paren to keep the chain right after it:
      // (a
      //   ? b
      //   : c
      // ).call()
      const breakClosingParen =
        !jsxMode && parent.type === "MemberExpression" && !parent.computed;

      return maybeGroup(
        concat([
          path.call(print, "test"),
          forceNoIndent ? concat(parts) : indent(concat(parts)),
          breakClosingParen ? softline : ""
        ])
      );
    }
    case "VariableDeclaration": {
      const printed = path.map(childPath => {
        return print(childPath);
      }, "declarations");

      // We generally want to terminate all variable declarations with a
      // semicolon, except when they in the () part of for loops.
      const parentNode = path.getParentNode();

      const isParentForLoop =
        parentNode.type === "ForStatement" ||
        parentNode.type === "ForInStatement" ||
        parentNode.type === "ForOfStatement" ||
        parentNode.type === "ForAwaitStatement";

      const hasValue = n.declarations.some(decl => decl.init);

      let firstVariable;
      if (printed.length === 1) {
        firstVariable = printed[0];
      } else if (printed.length > 1) {
        // Indent first var to comply with eslint one-var rule
        firstVariable = indent(printed[0]);
      }

      parts = [
        isNodeStartingWithDeclare(n, options) ? "declare " : "",
        n.kind,
        firstVariable ? concat([" ", firstVariable]) : "",
        indent(
          concat(
            printed
              .slice(1)
              .map(p =>
                concat([",", hasValue && !isParentForLoop ? hardline : line, p])
              )
          )
        )
      ];

      if (!(isParentForLoop && parentNode.body !== n)) {
        parts.push(semi);
      }

      return group(concat(parts));
    }
    case "VariableDeclarator":
      return printAssignment(
        n.id,
        concat([path.call(print, "id"), path.call(print, "typeParameters")]),
        " =",
        n.init,
        n.init && path.call(print, "init"),
        options
      );
    case "WithStatement":
      return group(
        concat([
          "with (",
          path.call(print, "object"),
          ")",
          adjustClause(n.body, path.call(print, "body"))
        ])
      );
    case "IfStatement": {
      const con = adjustClause(n.consequent, path.call(print, "consequent"));
      const opening = group(
        concat([
          "if (",
          group(
            concat([
              indent(concat([softline, path.call(print, "test")])),
              softline
            ])
          ),
          ")",
          con
        ])
      );

      parts.push(opening);

      if (n.alternate) {
        if (n.consequent.type === "BlockStatement") {
          parts.push(" else");
        } else {
          parts.push(hardline, "else");
        }

        parts.push(
          group(
            adjustClause(
              n.alternate,
              path.call(print, "alternate"),
              n.alternate.type === "IfStatement"
            )
          )
        );
      }

      return concat(parts);
    }
    case "ForStatement": {
      const body = adjustClause(n.body, path.call(print, "body"));

      // We want to keep dangling comments above the loop to stay consistent.
      // Any comment positioned between the for statement and the parentheses
      // is going to be printed before the statement.
      const dangling = comments.printDanglingComments(
        path,
        options,
        /* sameLine */ true
      );
      const printedComments = dangling ? concat([dangling, softline]) : "";

      if (!n.init && !n.test && !n.update) {
        return concat([printedComments, group(concat(["for (;;)", body]))]);
      }

      return concat([
        printedComments,
        group(
          concat([
            "for (",
            group(
              concat([
                indent(
                  concat([
                    softline,
                    path.call(print, "init"),
                    ";",
                    line,
                    path.call(print, "test"),
                    ";",
                    line,
                    path.call(print, "update")
                  ])
                ),
                softline
              ])
            ),
            ")",
            body
          ])
        )
      ]);
    }
    case "WhileStatement":
      return group(
        concat([
          "while (",
          group(
            concat([
              indent(concat([softline, path.call(print, "test")])),
              softline
            ])
          ),
          ")",
          adjustClause(n.body, path.call(print, "body"))
        ])
      );
    case "ForInStatement":
      // Note: esprima can't actually parse "for each (".
      return group(
        concat([
          n.each ? "for each (" : "for (",
          path.call(print, "left"),
          " in ",
          path.call(print, "right"),
          ")",
          adjustClause(n.body, path.call(print, "body"))
        ])
      );

    case "ForOfStatement":
    case "ForAwaitStatement": {
      // Babylon 7 removed ForAwaitStatement in favor of ForOfStatement
      // with `"await": true`:
      // https://github.com/estree/estree/pull/138
      const isAwait = n.type === "ForAwaitStatement" || n.await;

      return group(
        concat([
          "for",
          isAwait ? " await" : "",
          " (",
          path.call(print, "left"),
          " of ",
          path.call(print, "right"),
          ")",
          adjustClause(n.body, path.call(print, "body"))
        ])
      );
    }

    case "DoWhileStatement": {
      const clause = adjustClause(n.body, path.call(print, "body"));
      const doBody = group(concat(["do", clause]));
      parts = [doBody];

      if (n.body.type === "BlockStatement") {
        parts.push(" ");
      } else {
        parts.push(hardline);
      }
      parts.push("while (");

      parts.push(
        group(
          concat([
            indent(concat([softline, path.call(print, "test")])),
            softline
          ])
        ),
        ")",
        semi
      );

      return concat(parts);
    }
    case "DoExpression":
      return concat(["do ", path.call(print, "body")]);
    case "BreakStatement":
      parts.push("break");

      if (n.label) {
        parts.push(" ", path.call(print, "label"));
      }

      parts.push(semi);

      return concat(parts);
    case "ContinueStatement":
      parts.push("continue");

      if (n.label) {
        parts.push(" ", path.call(print, "label"));
      }

      parts.push(semi);

      return concat(parts);
    case "LabeledStatement":
      if (n.body.type === "EmptyStatement") {
        return concat([path.call(print, "label"), ":;"]);
      }

      return concat([
        path.call(print, "label"),
        ": ",
        path.call(print, "body")
      ]);
    case "TryStatement":
      return concat([
        "try ",
        path.call(print, "block"),
        n.handler ? concat([" ", path.call(print, "handler")]) : "",
        n.finalizer ? concat([" finally ", path.call(print, "finalizer")]) : ""
      ]);
    case "CatchClause":
      return concat([
        "catch ",
        n.param ? concat(["(", path.call(print, "param"), ") "]) : "",
        path.call(print, "body")
      ]);
    case "ThrowStatement":
      return concat(["throw ", path.call(print, "argument"), semi]);
    // Note: ignoring n.lexical because it has no printing consequences.
    case "SwitchStatement":
      return concat([
        "switch (",
        path.call(print, "discriminant"),
        ") {",
        n.cases.length > 0
          ? indent(
              concat([
                hardline,
                join(
                  hardline,
                  path.map(casePath => {
                    const caseNode = casePath.getValue();
                    return concat([
                      casePath.call(print),
                      n.cases.indexOf(caseNode) !== n.cases.length - 1 &&
                      util.isNextLineEmpty(options.originalText, caseNode)
                        ? hardline
                        : ""
                    ]);
                  }, "cases")
                )
              ])
            )
          : "",
        hardline,
        "}"
      ]);
    case "SwitchCase": {
      if (n.test) {
        parts.push("case ", path.call(print, "test"), ":");
      } else {
        parts.push("default:");
      }

      const consequent = n.consequent.filter(
        node => node.type !== "EmptyStatement"
      );

      if (consequent.length > 0) {
        const cons = path.call(consequentPath => {
          return printStatementSequence(consequentPath, options, print);
        }, "consequent");

        parts.push(
          consequent.length === 1 && consequent[0].type === "BlockStatement"
            ? concat([" ", cons])
            : indent(concat([hardline, cons]))
        );
      }

      return concat(parts);
    }
    // JSX extensions below.
    case "DebuggerStatement":
      return concat(["debugger", semi]);
    case "JSXAttribute":
      parts.push(path.call(print, "name"));

      if (n.value) {
        let res;
        if (isStringLiteral(n.value)) {
          const value = rawText(n.value);
          res = '"' + value.slice(1, -1).replace(/"/g, "&quot;") + '"';
        } else {
          res = path.call(print, "value");
        }
        parts.push("=", res);
      }

      return concat(parts);
    case "JSXIdentifier":
      // Can be removed when this is fixed:
      // https://github.com/eslint/typescript-eslint-parser/issues/337
      if (!n.name) {
        return "this";
      }
      return "" + n.name;
    case "JSXNamespacedName":
      return join(":", [
        path.call(print, "namespace"),
        path.call(print, "name")
      ]);
    case "JSXMemberExpression":
      return join(".", [
        path.call(print, "object"),
        path.call(print, "property")
      ]);
    case "TSQualifiedName":
      return join(".", [path.call(print, "left"), path.call(print, "right")]);
    case "JSXSpreadAttribute":
      return concat(["{...", path.call(print, "argument"), "}"]);
    case "JSXExpressionContainer": {
      const parent = path.getParentNode(0);

      const shouldInline =
        n.expression.type === "ArrayExpression" ||
        n.expression.type === "ObjectExpression" ||
        n.expression.type === "ArrowFunctionExpression" ||
        n.expression.type === "CallExpression" ||
        n.expression.type === "FunctionExpression" ||
        n.expression.type === "JSXEmptyExpression" ||
        n.expression.type === "TemplateLiteral" ||
        n.expression.type === "TaggedTemplateExpression" ||
        (parent.type === "JSXElement" &&
          (n.expression.type === "ConditionalExpression" ||
            isBinaryish(n.expression)));

      if (shouldInline) {
        return group(
          concat(["{", path.call(print, "expression"), lineSuffixBoundary, "}"])
        );
      }

      return group(
        concat([
          "{",
          indent(concat([softline, path.call(print, "expression")])),
          softline,
          lineSuffixBoundary,
          "}"
        ])
      );
    }
    case "JSXElement": {
      const elem = comments.printComments(
        path,
        () => printJSXElement(path, options, print),
        options
      );
      return maybeWrapJSXElementInParens(path, elem);
    }
    case "JSXOpeningElement": {
      const n = path.getValue();

      // don't break up opening elements with a single long text attribute
      if (
        n.attributes.length === 1 &&
        n.attributes[0].value &&
        isStringLiteral(n.attributes[0].value)
      ) {
        return group(
          concat([
            "<",
            path.call(print, "name"),
            " ",
            concat(path.map(print, "attributes")),
            n.selfClosing ? " />" : ">"
          ])
        );
      }

      return group(
        concat([
          "<",
          path.call(print, "name"),
          concat([
            indent(
              concat(
                path.map(attr => concat([line, print(attr)]), "attributes")
              )
            ),
            n.selfClosing ? line : options.jsxBracketSameLine ? ">" : softline
          ]),
          n.selfClosing ? "/>" : options.jsxBracketSameLine ? "" : ">"
        ])
      );
    }
    case "JSXClosingElement":
      return concat(["</", path.call(print, "name"), ">"]);
    case "JSXText":
      /* istanbul ignore next */
      throw new Error("JSXTest should be handled by JSXElement");
    case "JSXEmptyExpression": {
      const requiresHardline =
        n.comments && !n.comments.every(util.isBlockComment);

      return concat([
        comments.printDanglingComments(
          path,
          options,
          /* sameIndent */ !requiresHardline
        ),
        requiresHardline ? hardline : ""
      ]);
    }
    case "ClassBody":
      if (!n.comments && n.body.length === 0) {
        return "{}";
      }

      return concat([
        "{",
        n.body.length > 0
          ? indent(
              concat([
                hardline,
                path.call(bodyPath => {
                  return printStatementSequence(bodyPath, options, print);
                }, "body")
              ])
            )
          : comments.printDanglingComments(path, options),
        hardline,
        "}"
      ]);
    case "ClassProperty":
    case "TSAbstractClassProperty":
    case "ClassPrivateProperty": {
      if (n.accessibility) {
        parts.push(n.accessibility + " ");
      }
      if (n.static) {
        parts.push("static ");
      }
      if (n.type === "TSAbstractClassProperty") {
        parts.push("abstract ");
      }
      if (n.readonly) {
        parts.push("readonly ");
      }
      const variance = getFlowVariance(n);
      if (variance) {
        parts.push(variance);
      }
      if (n.computed) {
        parts.push("[", path.call(print, "key"), "]");
      } else {
        parts.push(printPropertyKey(path, options, print));
      }
      if (n.typeAnnotation) {
        parts.push(": ", path.call(print, "typeAnnotation"));
      }
      if (n.value) {
        parts.push(
          " =",
          printAssignmentRight(
            n.value,
            path.call(print, "value"),
            false, // canBreak
            options
          )
        );
      }

      parts.push(semi);

      return concat(parts);
    }
    case "ClassDeclaration":
    case "ClassExpression":
    case "TSAbstractClassDeclaration":
      if (isNodeStartingWithDeclare(n, options)) {
        parts.push("declare ");
      }
      parts.push(concat(printClass(path, options, print)));
      return concat(parts);
    case "TSInterfaceHeritage":
      parts.push(path.call(print, "id"));

      if (n.typeParameters) {
        parts.push(path.call(print, "typeParameters"));
      }

      return concat(parts);
    case "TemplateElement":
      return join(literalline, n.value.raw.split(/\r?\n/g));
    case "TemplateLiteral": {
      const expressions = path.map(print, "expressions");

      parts.push("`");

      path.each(childPath => {
        const i = childPath.getName();

        parts.push(print(childPath));

        if (i < expressions.length) {
          // For a template literal of the following form:
          //   `someQuery {
          //     ${call({
          //       a,
          //       b,
          //     })}
          //   }`
          // the expression is on its own line (there is a \n in the previous
          // quasi literal), therefore we want to indent the JavaScript
          // expression inside at the beginning of ${ instead of the beginning
          // of the `.
          const tabWidth = options.tabWidth;
          const indentSize = util.getIndentSize(
            childPath.getValue().value.raw,
            tabWidth
          );

          const aligned = addAlignmentToDoc(
            expressions[i],
            indentSize,
            tabWidth
          );

          parts.push("${", aligned, lineSuffixBoundary, "}");
        }
      }, "quasis");

      parts.push("`");

      return concat(parts);
    }
    // These types are unprintable because they serve as abstract
    // supertypes for other (printable) types.
    case "TaggedTemplateExpression":
      return concat([path.call(print, "tag"), path.call(print, "quasi")]);
    case "Node":
    case "Printable":
    case "SourceLocation":
    case "Position":
    case "Statement":
    case "Function":
    case "Pattern":
    case "Expression":
    case "Declaration":
    case "Specifier":
    case "NamedSpecifier":
    case "Comment":
    case "MemberTypeAnnotation": // Flow
    case "Type":
      /* istanbul ignore next */
      throw new Error("unprintable type: " + JSON.stringify(n.type));
    // Type Annotations for Facebook Flow, typically stripped out or
    // transformed away before printing.
    case "TypeAnnotation":
      if (n.typeAnnotation) {
        return path.call(print, "typeAnnotation");
      }

      /* istanbul ignore next */
      return "";
    case "TSTupleType":
    case "TupleTypeAnnotation": {
      const typesField = n.type === "TSTupleType" ? "elementTypes" : "types";
      return group(
        concat([
          "[",
          indent(
            concat([
              softline,
              printArrayItems(path, options, typesField, print)
            ])
          ),
          // TypeScript doesn't support trailing commas in tuple types
          n.type === "TSTupleType"
            ? ""
            : ifBreak(shouldPrintComma(options) ? "," : ""),
          comments.printDanglingComments(path, options, /* sameIndent */ true),
          softline,
          "]"
        ])
      );
    }

    case "ExistsTypeAnnotation":
      return "*";
    case "EmptyTypeAnnotation":
      return "empty";
    case "AnyTypeAnnotation":
      return "any";
    case "MixedTypeAnnotation":
      return "mixed";
    case "ArrayTypeAnnotation":
      return concat([path.call(print, "elementType"), "[]"]);
    case "BooleanTypeAnnotation":
      return "boolean";
    case "BooleanLiteralTypeAnnotation":
      return "" + n.value;
    case "DeclareClass":
      return printFlowDeclaration(path, printClass(path, options, print));
    case "DeclareFunction":
      // For TypeScript the DeclareFunction node shares the AST
      // structure with FunctionDeclaration
      if (n.params) {
        return concat([
          "declare ",
          printFunctionDeclaration(path, print, options),
          semi
        ]);
      }
      return printFlowDeclaration(path, [
        "function ",
        path.call(print, "id"),
        n.predicate ? " " : "",
        path.call(print, "predicate"),
        semi
      ]);
    case "DeclareModule":
      return printFlowDeclaration(path, [
        "module ",
        path.call(print, "id"),
        " ",
        path.call(print, "body")
      ]);
    case "DeclareModuleExports":
      return printFlowDeclaration(path, [
        "module.exports",
        ": ",
        path.call(print, "typeAnnotation"),
        semi
      ]);
    case "DeclareVariable":
      return printFlowDeclaration(path, ["var ", path.call(print, "id"), semi]);
    case "DeclareExportAllDeclaration":
      return concat(["declare export * from ", path.call(print, "source")]);
    case "DeclareExportDeclaration":
      return concat(["declare ", printExportDeclaration(path, options, print)]);
    case "DeclareOpaqueType":
    case "OpaqueType": {
      parts.push(
        "opaque type ",
        path.call(print, "id"),
        path.call(print, "typeParameters")
      );

      if (n.supertype) {
        parts.push(": ", path.call(print, "supertype"));
      }

      if (n.impltype) {
        parts.push(" = ", path.call(print, "impltype"));
      }

      parts.push(semi);

      if (n.type === "DeclareOpaqueType") {
        return printFlowDeclaration(path, parts);
      }

      return concat(parts);
    }

    case "FunctionTypeAnnotation":
    case "TSFunctionType": {
      // FunctionTypeAnnotation is ambiguous:
      // declare function foo(a: B): void; OR
      // var A: (a: B) => void;
      const parent = path.getParentNode(0);
      const parentParent = path.getParentNode(1);
      const parentParentParent = path.getParentNode(2);
      let isArrowFunctionTypeAnnotation =
        n.type === "TSFunctionType" ||
        !(
          (parent.type === "ObjectTypeProperty" &&
            !getFlowVariance(parent) &&
            !parent.optional &&
            util.locStart(parent) === util.locStart(n)) ||
          parent.type === "ObjectTypeCallProperty" ||
          (parentParentParent && parentParentParent.type === "DeclareFunction")
        );

      let needsColon =
        isArrowFunctionTypeAnnotation && parent.type === "TypeAnnotation";

      // Sadly we can't put it inside of FastPath::needsColon because we are
      // printing ":" as part of the expression and it would put parenthesis
      // around :(
      const needsParens =
        needsColon &&
        isArrowFunctionTypeAnnotation &&
        parent.type === "TypeAnnotation" &&
        parentParent.type === "ArrowFunctionExpression";

      if (isObjectTypePropertyAFunction(parent)) {
        isArrowFunctionTypeAnnotation = true;
        needsColon = true;
      }

      if (needsParens) {
        parts.push("(");
      }

      parts.push(
        printFunctionParams(
          path,
          print,
          options,
          /* expandArg */ false,
          /* printTypeParams */ true
        )
      );

      // The returnType is not wrapped in a TypeAnnotation, so the colon
      // needs to be added separately.
      if (n.returnType || n.predicate || n.typeAnnotation) {
        parts.push(
          isArrowFunctionTypeAnnotation ? " => " : ": ",
          path.call(print, "returnType"),
          path.call(print, "predicate"),
          path.call(print, "typeAnnotation")
        );
      }
      if (needsParens) {
        parts.push(")");
      }

      return group(concat(parts));
    }
    case "FunctionTypeParam":
      return concat([
        path.call(print, "name"),
        printOptionalToken(path),
        n.name ? ": " : "",
        path.call(print, "typeAnnotation")
      ]);
    case "GenericTypeAnnotation":
      return concat([
        path.call(print, "id"),
        path.call(print, "typeParameters")
      ]);
    case "DeclareInterface":
    case "InterfaceDeclaration": {
      if (
        n.type === "DeclareInterface" ||
        isNodeStartingWithDeclare(n, options)
      ) {
        parts.push("declare ");
      }

      parts.push(
        "interface ",
        path.call(print, "id"),
        path.call(print, "typeParameters")
      );

      if (n["extends"].length > 0) {
        parts.push(
          group(
            indent(
              concat([line, "extends ", join(", ", path.map(print, "extends"))])
            )
          )
        );
      }

      parts.push(" ");
      parts.push(path.call(print, "body"));

      return group(concat(parts));
    }
    case "ClassImplements":
    case "InterfaceExtends":
      return concat([
        path.call(print, "id"),
        path.call(print, "typeParameters")
      ]);
    case "TSIntersectionType":
    case "IntersectionTypeAnnotation": {
      const types = path.map(print, "types");
      const result = [];
      let wasIndented = false;
      for (let i = 0; i < types.length; ++i) {
        if (i === 0) {
          result.push(types[i]);
        } else if (isObjectType(n.types[i - 1]) && isObjectType(n.types[i])) {
          // If both are objects, don't indent
          result.push(
            concat([" & ", wasIndented ? indent(types[i]) : types[i]])
          );
        } else if (!isObjectType(n.types[i - 1]) && !isObjectType(n.types[i])) {
          // If no object is involved, go to the next line if it breaks
          result.push(indent(concat([" &", line, types[i]])));
        } else {
          // If you go from object to non-object or vis-versa, then inline it
          if (i > 1) {
            wasIndented = true;
          }
          result.push(" & ", i > 1 ? indent(types[i]) : types[i]);
        }
      }
      return group(concat(result));
    }
    case "TSUnionType":
    case "UnionTypeAnnotation": {
      // single-line variation
      // A | B | C

      // multi-line variation
      // | A
      // | B
      // | C

      const parent = path.getParentNode();
      // If there's a leading comment, the parent is doing the indentation
      const shouldIndent =
        parent.type !== "TypeParameterInstantiation" &&
        parent.type !== "GenericTypeAnnotation" &&
        parent.type !== "TSTypeReference" &&
        !(
          (parent.type === "TypeAlias" ||
            parent.type === "VariableDeclarator") &&
          hasLeadingOwnLineComment(options.originalText, n)
        );

      // {
      //   a: string
      // } | null | void
      // should be inlined and not be printed in the multi-line variant
      const shouldHug = shouldHugType(n);

      // We want to align the children but without its comment, so it looks like
      // | child1
      // // comment
      // | child2
      const printed = path.map(typePath => {
        let printedType = typePath.call(print);
        if (!shouldHug && shouldIndent) {
          printedType = align(2, printedType);
        }
        return comments.printComments(typePath, () => printedType, options);
      }, "types");

      if (shouldHug) {
        return join(" | ", printed);
      }

      const code = concat([
        ifBreak(concat([shouldIndent ? line : "", "| "])),
        join(concat([line, "| "]), printed)
      ]);

      return group(shouldIndent ? indent(code) : code);
    }
    case "NullableTypeAnnotation":
      return concat(["?", path.call(print, "typeAnnotation")]);
    case "TSNullKeyword":
    case "NullLiteralTypeAnnotation":
      return "null";
    case "ThisTypeAnnotation":
      return "this";
    case "NumberTypeAnnotation":
      return "number";
    case "ObjectTypeCallProperty":
      if (n.static) {
        parts.push("static ");
      }

      parts.push(path.call(print, "value"));

      return concat(parts);
    case "ObjectTypeIndexer": {
      const variance = getFlowVariance(n);
      return concat([
        variance || "",
        "[",
        path.call(print, "id"),
        n.id ? ": " : "",
        path.call(print, "key"),
        "]: ",
        path.call(print, "value")
      ]);
    }
    case "ObjectTypeProperty": {
      const variance = getFlowVariance(n);

      return concat([
        n.static ? "static " : "",
        isGetterOrSetter(n) ? n.kind + " " : "",
        variance || "",
        printPropertyKey(path, options, print),
        printOptionalToken(path),
        isFunctionNotation(n) ? "" : ": ",
        path.call(print, "value")
      ]);
    }
    case "QualifiedTypeIdentifier":
      return concat([
        path.call(print, "qualification"),
        ".",
        path.call(print, "id")
      ]);
    case "StringLiteralTypeAnnotation":
      return nodeStr(n, options);
    case "NumberLiteralTypeAnnotation":
      assert.strictEqual(typeof n.value, "number");

      if (n.extra != null) {
        return util.printNumber(n.extra.raw);
      }
      return util.printNumber(n.raw);

    case "StringTypeAnnotation":
      return "string";
    case "DeclareTypeAlias":
    case "TypeAlias": {
      if (
        n.type === "DeclareTypeAlias" ||
        isNodeStartingWithDeclare(n, options)
      ) {
        parts.push("declare ");
      }

      const canBreak = n.right.type === "StringLiteralTypeAnnotation";

      const printed = printAssignmentRight(
        n.right,
        path.call(print, "right"),
        canBreak,
        options
      );

      parts.push(
        "type ",
        path.call(print, "id"),
        path.call(print, "typeParameters"),
        " =",
        printed,
        semi
      );

      return group(concat(parts));
    }
    case "TypeCastExpression":
      return concat([
        "(",
        path.call(print, "expression"),
        ": ",
        path.call(print, "typeAnnotation"),
        ")"
      ]);
    case "TypeParameterDeclaration":
    case "TypeParameterInstantiation":
      return printTypeParameters(path, options, print, "params");
    case "TypeParameter": {
      const variance = getFlowVariance(n);

      if (variance) {
        parts.push(variance);
      }

      parts.push(path.call(print, "name"));

      if (n.bound) {
        parts.push(": ");
        parts.push(path.call(print, "bound"));
      }

      if (n.constraint) {
        parts.push(" extends ", path.call(print, "constraint"));
      }

      if (n["default"]) {
        parts.push(" = ", path.call(print, "default"));
      }

      return concat(parts);
    }
    case "TypeofTypeAnnotation":
      return concat(["typeof ", path.call(print, "argument")]);
    case "VoidTypeAnnotation":
      return "void";
    case "InferredPredicate":
      return "%checks";
    // Unhandled types below. If encountered, nodes of these types should
    // be either left alone or desugared into AST types that are fully
    // supported by the pretty-printer.
    case "DeclaredPredicate":
      return concat(["%checks(", path.call(print, "value"), ")"]);
    case "TSAbstractKeyword":
      return "abstract";
    case "TSAnyKeyword":
      return "any";
    case "TSAsyncKeyword":
      return "async";
    case "TSBooleanKeyword":
      return "boolean";
    case "TSConstKeyword":
      return "const";
    case "TSDeclareKeyword":
      return "declare";
    case "TSExportKeyword":
      return "export";
    case "TSNeverKeyword":
      return "never";
    case "TSNumberKeyword":
      return "number";
    case "TSObjectKeyword":
      return "object";
    case "TSProtectedKeyword":
      return "protected";
    case "TSPrivateKeyword":
      return "private";
    case "TSPublicKeyword":
      return "public";
    case "TSReadonlyKeyword":
      return "readonly";
    case "TSSymbolKeyword":
      return "symbol";
    case "TSStaticKeyword":
      return "static";
    case "TSStringKeyword":
      return "string";
    case "TSUndefinedKeyword":
      return "undefined";
    case "TSVoidKeyword":
      return "void";
    case "TSAsExpression":
      return concat([
        path.call(print, "expression"),
        " as ",
        path.call(print, "typeAnnotation")
      ]);
    case "TSArrayType":
      return concat([path.call(print, "elementType"), "[]"]);
    case "TSPropertySignature": {
      if (n.export) {
        parts.push("export ");
      }
      if (n.accessibility) {
        parts.push(n.accessibility + " ");
      }
      if (n.static) {
        parts.push("static ");
      }
      if (n.readonly) {
        parts.push("readonly ");
      }
      if (n.computed) {
        parts.push("[");
      }

      parts.push(printPropertyKey(path, options, print));

      if (n.computed) {
        parts.push("]");
      }

      parts.push(printOptionalToken(path));

      if (n.typeAnnotation) {
        parts.push(": ");
        parts.push(path.call(print, "typeAnnotation"));
      }

      // This isn't valid semantically, but it's in the AST so we can print it.
      if (n.initializer) {
        parts.push(" = ", path.call(print, "initializer"));
      }

      return concat(parts);
    }
    case "TSParameterProperty":
      if (n.accessibility) {
        parts.push(n.accessibility + " ");
      }
      if (n.export) {
        parts.push("export ");
      }
      if (n.static) {
        parts.push("static ");
      }
      if (n.readonly) {
        parts.push("readonly ");
      }

      parts.push(path.call(print, "parameter"));

      return concat(parts);
    case "TSTypeReference":
      return concat([
        path.call(print, "typeName"),
        printTypeParameters(path, options, print, "typeParameters")
      ]);
    case "TSTypeQuery":
      return concat(["typeof ", path.call(print, "exprName")]);
    case "TSParenthesizedType": {
      return path.call(print, "typeAnnotation");
    }
    case "TSIndexSignature": {
      const parent = path.getParentNode();

      return concat([
        n.export ? "export " : "",
        n.accessibility ? concat([n.accessibility, " "]) : "",
        n.static ? "static " : "",
        n.readonly ? "readonly " : "",
        "[",
        path.call(print, "index"),
        "]: ",
        path.call(print, "typeAnnotation"),
        parent.type === "ClassBody" ? semi : ""
      ]);
    }
    case "TSTypePredicate":
      return concat([
        path.call(print, "parameterName"),
        " is ",
        path.call(print, "typeAnnotation")
      ]);
    case "TSNonNullExpression":
      return concat([path.call(print, "expression"), "!"]);
    case "TSThisType":
      return "this";
    case "TSLastTypeNode":
      return path.call(print, "literal");
    case "TSIndexedAccessType":
      return concat([
        path.call(print, "objectType"),
        "[",
        path.call(print, "indexType"),
        "]"
      ]);
    case "TSConstructSignature":
    case "TSConstructorType":
    case "TSCallSignature": {
      if (n.type !== "TSCallSignature") {
        parts.push("new ");
      }

      parts.push(
        group(
          printFunctionParams(
            path,
            print,
            options,
            /* expandArg */ false,
            /* printTypeParams */ true
          )
        )
      );

      if (n.typeAnnotation) {
        const isType = n.type === "TSConstructorType";
        parts.push(isType ? " => " : ": ", path.call(print, "typeAnnotation"));
      }
      return concat(parts);
    }
    case "TSTypeOperator":
      return concat(["keyof ", path.call(print, "typeAnnotation")]);
    case "TSMappedType":
      return group(
        concat([
          "{",
          indent(
            concat([
              options.bracketSpacing ? line : softline,
              n.readonlyToken
                ? concat([path.call(print, "readonlyToken"), " "])
                : "",
              printTypeScriptModifiers(path, options, print),
              "[",
              path.call(print, "typeParameter"),
              "]",
              n.questionToken ? "?" : "",
              ": ",
              path.call(print, "typeAnnotation")
            ])
          ),
          comments.printDanglingComments(path, options, /* sameIndent */ true),
          options.bracketSpacing ? line : softline,
          "}"
        ])
      );
    case "TSTypeParameter":
      parts.push(path.call(print, "name"));

      if (n.constraint) {
        parts.push(" in ", path.call(print, "constraint"));
      }

      return concat(parts);
    case "TSMethodSignature":
      parts.push(
        n.accessibility ? concat([n.accessibility, " "]) : "",
        n.export ? "export " : "",
        n.static ? "static " : "",
        n.readonly ? "readonly " : "",
        n.computed ? "[" : "",
        path.call(print, "key"),
        n.computed ? "]" : "",
        printOptionalToken(path),
        printFunctionParams(
          path,
          print,
          options,
          /* expandArg */ false,
          /* printTypeParams */ true
        )
      );

      if (n.typeAnnotation) {
        parts.push(": ", path.call(print, "typeAnnotation"));
      }
      return group(concat(parts));
    case "TSNamespaceExportDeclaration":
      parts.push("export as namespace ", path.call(print, "name"));

      if (options.semi) {
        parts.push(";");
      }

      return group(concat(parts));
    case "TSEnumDeclaration":
      if (isNodeStartingWithDeclare(n, options)) {
        parts.push("declare ");
      }

      if (n.modifiers) {
        parts.push(printTypeScriptModifiers(path, options, print));
      }
      if (n.const) {
        parts.push("const ");
      }

      parts.push("enum ", path.call(print, "id"), " ");

      if (n.members.length === 0) {
        parts.push(
          group(
            concat([
              "{",
              comments.printDanglingComments(path, options),
              softline,
              "}"
            ])
          )
        );
      } else {
        parts.push(
          group(
            concat([
              "{",
              indent(
                concat([
                  hardline,
                  printArrayItems(path, options, "members", print),
                  shouldPrintComma(options, "es5") ? "," : ""
                ])
              ),
              comments.printDanglingComments(
                path,
                options,
                /* sameIndent */ true
              ),
              hardline,
              "}"
            ])
          )
        );
      }

      return concat(parts);
    case "TSEnumMember":
      parts.push(path.call(print, "id"));
      if (n.initializer) {
        parts.push(" = ", path.call(print, "initializer"));
      }
      return concat(parts);
    case "TSImportEqualsDeclaration":
      parts.push(
        printTypeScriptModifiers(path, options, print),
        "import ",
        path.call(print, "name"),
        " = ",
        path.call(print, "moduleReference")
      );

      if (options.semi) {
        parts.push(";");
      }

      return group(concat(parts));
    case "TSExternalModuleReference":
      return concat(["require(", path.call(print, "expression"), ")"]);
    case "TSModuleDeclaration": {
      const parent = path.getParentNode();
      const isExternalModule = isLiteral(n.id);
      const parentIsDeclaration = parent.type === "TSModuleDeclaration";
      const bodyIsDeclaration = n.body && n.body.type === "TSModuleDeclaration";

      if (parentIsDeclaration) {
        parts.push(".");
      } else {
        if (n.declare === true) {
          parts.push("declare ");
        }
        parts.push(printTypeScriptModifiers(path, options, print));

        // Global declaration looks like this:
        // (declare)? global { ... }
        const isGlobalDeclaration =
          n.id.type === "Identifier" &&
          n.id.name === "global" &&
          !/namespace|module/.test(
            options.originalText.slice(util.locStart(n), util.locStart(n.id))
          );

        if (!isGlobalDeclaration) {
          parts.push(isExternalModule ? "module " : "namespace ");
        }
      }

      parts.push(path.call(print, "id"));

      if (bodyIsDeclaration) {
        parts.push(path.call(print, "body"));
      } else if (n.body) {
        parts.push(
          " {",
          indent(
            concat([
              line,
              path.call(
                bodyPath =>
                  comments.printDanglingComments(bodyPath, options, true),
                "body"
              ),
              group(path.call(print, "body"))
            ])
          ),
          line,
          "}"
        );
      } else {
        parts.push(semi);
      }

      return concat(parts);
    }
    case "TSModuleBlock":
      return path.call(bodyPath => {
        return printStatementSequence(bodyPath, options, print);
      }, "body");

    case "PrivateName":
      return concat(["#", path.call(print, "id")]);

    default:
      /* istanbul ignore next */
      throw new Error("unknown type: " + JSON.stringify(n.type));
  }
}

function printStatementSequence(path, options, print) {
  const printed = [];

  const bodyNode = path.getNode();
  const isClass = bodyNode.type === "ClassBody";

  path.map((stmtPath, i) => {
    const stmt = stmtPath.getValue();

    // Just in case the AST has been modified to contain falsy
    // "statements," it's safer simply to skip them.
    /* istanbul ignore if */
    if (!stmt) {
      return;
    }

    // Skip printing EmptyStatement nodes to avoid leaving stray
    // semicolons lying around.
    if (stmt.type === "EmptyStatement") {
      return;
    }

    const stmtPrinted = print(stmtPath);
    const text = options.originalText;
    const parts = [];

    // in no-semi mode, prepend statement with semicolon if it might break ASI
    if (
      !options.semi &&
      !isClass &&
      stmtNeedsASIProtection(stmtPath, options)
    ) {
      if (stmt.comments && stmt.comments.some(comment => comment.leading)) {
        parts.push(print(stmtPath, { needsSemi: true }));
      } else {
        parts.push(";", stmtPrinted);
      }
    } else {
      parts.push(stmtPrinted);
    }

    if (!options.semi && isClass) {
      if (classPropMayCauseASIProblems(stmtPath)) {
        parts.push(";");
      } else if (stmt.type === "ClassProperty") {
        const nextChild = bodyNode.body[i + 1];
        if (classChildNeedsASIProtection(nextChild)) {
          parts.push(";");
        }
      }
    }

    if (util.isNextLineEmpty(text, stmt) && !isLastStatement(stmtPath)) {
      parts.push(hardline);
    }

    printed.push(concat(parts));
  });

  return join(hardline, printed);
}

function printPropertyKey(path, options, print) {
  const node = path.getNode();
  const key = node.key;

  if (
    isStringLiteral(key) &&
    isIdentifierName(key.value) &&
    !node.computed &&
    options.parser !== "json"
  ) {
    // 'a' -> a
    return path.call(
      keyPath => comments.printComments(keyPath, () => key.value, options),
      "key"
    );
  }
  return path.call(print, "key");
}

function printMethod(path, options, print) {
  const node = path.getNode();
  const semi = options.semi ? ";" : "";
  const kind = node.kind;
  const parts = [];

  if (node.type === "ObjectMethod" || node.type === "ClassMethod") {
    node.value = node;
  }

  if (node.value.async) {
    parts.push("async ");
  }

  if (!kind || kind === "init" || kind === "method" || kind === "constructor") {
    if (node.value.generator) {
      parts.push("*");
    }
  } else {
    assert.ok(kind === "get" || kind === "set");

    parts.push(kind, " ");
  }

  let key = printPropertyKey(path, options, print);

  if (node.computed) {
    key = concat(["[", key, "]"]);
  }

  parts.push(
    key,
    concat(
      path.call(
        valuePath => [
          printFunctionTypeParameters(valuePath, options, print),
          group(
            concat([
              printFunctionParams(valuePath, print, options),
              printReturnType(valuePath, print)
            ])
          )
        ],
        "value"
      )
    )
  );

  if (!node.value.body || node.value.body.length === 0) {
    parts.push(semi);
  } else {
    parts.push(" ", path.call(print, "value", "body"));
  }

  return concat(parts);
}

function couldGroupArg(arg) {
  return (
    (arg.type === "ObjectExpression" &&
      (arg.properties.length > 0 || arg.comments)) ||
    (arg.type === "ArrayExpression" &&
      (arg.elements.length > 0 || arg.comments)) ||
    arg.type === "TSTypeAssertionExpression" ||
    arg.type === "TSAsExpression" ||
    arg.type === "FunctionExpression" ||
    (arg.type === "ArrowFunctionExpression" &&
      (arg.body.type === "BlockStatement" ||
        arg.body.type === "ArrowFunctionExpression" ||
        arg.body.type === "ObjectExpression" ||
        arg.body.type === "ArrayExpression" ||
        arg.body.type === "CallExpression" ||
        arg.body.type === "JSXElement"))
  );
}

function shouldGroupLastArg(args) {
  const lastArg = util.getLast(args);
  const penultimateArg = util.getPenultimate(args);
  return (
    !hasLeadingComment(lastArg) &&
    !hasTrailingComment(lastArg) &&
    couldGroupArg(lastArg) &&
    // If the last two arguments are of the same type,
    // disable last element expansion.
    (!penultimateArg || penultimateArg.type !== lastArg.type)
  );
}

function shouldGroupFirstArg(args) {
  if (args.length !== 2) {
    return false;
  }

  const firstArg = args[0];
  const secondArg = args[1];
  return (
    (!firstArg.comments || !firstArg.comments.length) &&
    (firstArg.type === "FunctionExpression" ||
      (firstArg.type === "ArrowFunctionExpression" &&
        firstArg.body.type === "BlockStatement")) &&
    !couldGroupArg(secondArg)
  );
}

function printArgumentsList(path, options, print) {
  const args = path.getValue().arguments;

  if (args.length === 0) {
    return concat([
      "(",
      comments.printDanglingComments(path, options, /* sameIndent */ true),
      ")"
    ]);
  }

  let anyArgEmptyLine = false;
  let hasEmptyLineFollowingFirstArg = false;
  const lastArgIndex = args.length - 1;
  const printedArguments = path.map((argPath, index) => {
    const arg = argPath.getNode();
    const parts = [print(argPath)];

    if (index === lastArgIndex) {
      // do nothing
    } else if (util.isNextLineEmpty(options.originalText, arg)) {
      if (index === 0) {
        hasEmptyLineFollowingFirstArg = true;
      }

      anyArgEmptyLine = true;
      parts.push(",", hardline, hardline);
    } else {
      parts.push(",", line);
    }

    return concat(parts);
  }, "arguments");

  // This is just an optimization; I think we could return the
  // conditional group for all function calls, but it's more expensive
  // so only do it for specific forms.
  const shouldGroupFirst = shouldGroupFirstArg(args);
  const shouldGroupLast = shouldGroupLastArg(args);
  if (shouldGroupFirst || shouldGroupLast) {
    const shouldBreak =
      (shouldGroupFirst
        ? printedArguments.slice(1).some(willBreak)
        : printedArguments.slice(0, -1).some(willBreak)) || anyArgEmptyLine;

    // We want to print the last argument with a special flag
    let printedExpanded;
    let i = 0;
    path.each(argPath => {
      if (shouldGroupFirst && i === 0) {
        printedExpanded = [
          concat([
            argPath.call(p => print(p, { expandFirstArg: true })),
            printedArguments.length > 1 ? "," : "",
            hasEmptyLineFollowingFirstArg ? hardline : line,
            hasEmptyLineFollowingFirstArg ? hardline : ""
          ])
        ].concat(printedArguments.slice(1));
      }
      if (shouldGroupLast && i === args.length - 1) {
        printedExpanded = printedArguments
          .slice(0, -1)
          .concat(argPath.call(p => print(p, { expandLastArg: true })));
      }
      i++;
    }, "arguments");

    const somePrintedArgumentsWillBreak = printedArguments.some(willBreak);

    return concat([
      somePrintedArgumentsWillBreak ? breakParent : "",
      conditionalGroup(
        [
          concat([
            ifBreak(
              indent(concat(["(", softline, concat(printedExpanded)])),
              concat(["(", concat(printedExpanded)])
            ),
            somePrintedArgumentsWillBreak ? softline : "",
            ")"
          ]),
          shouldGroupFirst
            ? concat([
                "(",
                group(printedExpanded[0], { shouldBreak: true }),
                concat(printedExpanded.slice(1)),
                ")"
              ])
            : concat([
                "(",
                concat(printedArguments.slice(0, -1)),
                group(util.getLast(printedExpanded), {
                  shouldBreak: true
                }),
                ")"
              ]),
          group(
            concat([
              "(",
              indent(concat([line, concat(printedArguments)])),
              shouldPrintComma(options, "all") ? "," : "",
              line,
              ")"
            ]),
            { shouldBreak: true }
          )
        ],
        { shouldBreak }
      )
    ]);
  }

  return group(
    concat([
      "(",
      indent(concat([softline, concat(printedArguments)])),
      ifBreak(shouldPrintComma(options, "all") ? "," : ""),
      softline,
      ")"
    ]),
    { shouldBreak: printedArguments.some(willBreak) || anyArgEmptyLine }
  );
}

function printFunctionTypeParameters(path, options, print) {
  const fun = path.getValue();
  if (fun.typeParameters) {
    return path.call(print, "typeParameters");
  }
  return "";
}

function printFunctionParams(path, print, options, expandArg, printTypeParams) {
  const fun = path.getValue();
  const paramsField = fun.parameters ? "parameters" : "params";

  const typeParams = printTypeParams
    ? printFunctionTypeParameters(path, options, print)
    : "";

  let printed = [];
  if (fun[paramsField]) {
    printed = path.map(print, paramsField);
  }

  if (fun.rest) {
    printed.push(concat(["...", path.call(print, "rest")]));
  }

  if (printed.length === 0) {
    return concat([
      typeParams,
      "(",
      comments.printDanglingComments(path, options, /* sameIndent */ true),
      ")"
    ]);
  }

  const lastParam = util.getLast(fun[paramsField]);

  // If the parent is a call with the first/last argument expansion and this is the
  // params of the first/last argument, we dont want the arguments to break and instead
  // want the whole expression to be on a new line.
  //
  // Good:                 Bad:
  //   verylongcall(         verylongcall((
  //     (a, b) => {           a,
  //     }                     b,
  //   })                    ) => {
  //                         })
  if (
    expandArg &&
    !(fun[paramsField] && fun[paramsField].some(n => n.comments))
  ) {
    return group(
      concat([
        docUtils.removeLines(typeParams),
        "(",
        join(", ", printed.map(docUtils.removeLines)),
        ")"
      ])
    );
  }

  // Single object destructuring should hug
  //
  // function({
  //   a,
  //   b,
  //   c
  // }) {}
  if (shouldHugArguments(fun)) {
    return concat([typeParams, "(", join(", ", printed), ")"]);
  }

  const parent = path.getParentNode();

  // don't break in specs, eg; `it("should maintain parens around done even when long", (done) => {})`
  if (parent.type === "CallExpression" && isTestCall(parent)) {
    return concat([typeParams, "(", join(", ", printed), ")"]);
  }

  const flowTypeAnnotations = [
    "AnyTypeAnnotation",
    "NullLiteralTypeAnnotation",
    "GenericTypeAnnotation",
    "ThisTypeAnnotation",
    "NumberTypeAnnotation",
    "VoidTypeAnnotation",
    "EmptyTypeAnnotation",
    "MixedTypeAnnotation",
    "BooleanTypeAnnotation",
    "BooleanLiteralTypeAnnotation",
    "StringTypeAnnotation"
  ];

  const isFlowShorthandWithOneArg =
    (isObjectTypePropertyAFunction(parent) ||
      isTypeAnnotationAFunction(parent) ||
      parent.type === "TypeAlias" ||
      parent.type === "UnionTypeAnnotation" ||
      parent.type === "TSUnionType" ||
      parent.type === "IntersectionTypeAnnotation" ||
      (parent.type === "FunctionTypeAnnotation" &&
        parent.returnType === fun)) &&
    fun[paramsField].length === 1 &&
    fun[paramsField][0].name === null &&
    fun[paramsField][0].typeAnnotation &&
    fun.typeParameters === null &&
    flowTypeAnnotations.indexOf(fun[paramsField][0].typeAnnotation.type) !==
      -1 &&
    !(
      fun[paramsField][0].typeAnnotation.type === "GenericTypeAnnotation" &&
      fun[paramsField][0].typeAnnotation.typeParameters
    ) &&
    !fun.rest;

  if (isFlowShorthandWithOneArg) {
    return concat(printed);
  }

  const canHaveTrailingComma =
    !(lastParam && lastParam.type === "RestElement") && !fun.rest;

  return concat([
    typeParams,
    "(",
    indent(concat([softline, join(concat([",", line]), printed)])),
    ifBreak(
      canHaveTrailingComma && shouldPrintComma(options, "all") ? "," : ""
    ),
    softline,
    ")"
  ]);
}

function shouldPrintParamsWithoutParens(path, options) {
  if (options.arrowFnParens === "always") {
    return false;
  }

  const node = path.getValue();
  if (options.arrowFnParens === "avoid") {
    return canPrintParamsWithoutParens(node);
  }

  // "default" mode; omit parens only when:
  // - currying (eg; fn = a => b => c)
  // - used as a sole callback (eg; arr.map(x => x + 1))
  // - used in template literals (eg; `color: ${props => props.color}`) for styled-components et al
  if (options.arrowFnParens === "default") {
    const parentNode = path.getParentNode();
    if (
      (parentNode.type === "CallExpression" &&
        (parentNode.arguments.length === 1 ||
          (parentNode.arguments[0] === node &&
            !parentNode.arguments.some(
              (n, i) => i > 0 && n.type === "ArrowFunctionExpression"
            )))) ||
      (parentNode.type === "TemplateLiteral" && node.expression === true) ||
      (parentNode.type === "ArrowFunctionExpression" &&
        parentNode.expression === true) ||
      (node.expression === true && node.body.type === "ArrowFunctionExpression")
    ) {
      return canPrintParamsWithoutParens(node);
    }
  }
  return false;
}

function canPrintParamsWithoutParens(node) {
  return (
    node.params.length === 1 &&
    !node.rest &&
    !node.typeParameters &&
    node.params[0].type === "Identifier" &&
    !node.params[0].typeAnnotation &&
    !node.params[0].comments &&
    !node.params[0].optional &&
    !node.predicate &&
    !node.returnType
  );
}

function printFunctionDeclaration(path, print, options) {
  const n = path.getValue();
  const parts = [];

  if (n.async) {
    parts.push("async ");
  }

  parts.push("function");

  if (n.generator) {
    parts.push("*");
  }
  if (n.id) {
    parts.push(" ", path.call(print, "id"));
  }

  parts.push(
    printFunctionTypeParameters(path, options, print),
    group(
      concat([
        printFunctionParams(path, print, options),
        printReturnType(path, print)
      ])
    ),
    n.body ? " " : "",
    path.call(print, "body")
  );

  return concat(parts);
}

function printObjectMethod(path, options, print) {
  const objMethod = path.getValue();
  const parts = [];

  if (objMethod.async) {
    parts.push("async ");
  }
  if (objMethod.generator) {
    parts.push("*");
  }
  if (
    objMethod.method ||
    objMethod.kind === "get" ||
    objMethod.kind === "set"
  ) {
    return printMethod(path, options, print);
  }

  const key = printPropertyKey(path, options, print);

  if (objMethod.computed) {
    parts.push("[", key, "]");
  } else {
    parts.push(key);
  }

  parts.push(
    printFunctionTypeParameters(path, options, print),
    group(
      concat([
        printFunctionParams(path, print, options),
        printReturnType(path, print)
      ])
    ),
    " ",
    path.call(print, "body")
  );

  return concat(parts);
}

function printReturnType(path, print) {
  const n = path.getValue();
  const parts = [path.call(print, "returnType")];

  // prepend colon to TypeScript type annotation
  if (n.returnType && n.returnType.typeAnnotation) {
    parts.unshift(": ");
  }

  if (n.predicate) {
    // The return type will already add the colon, but otherwise we
    // need to do it ourselves
    parts.push(n.returnType ? " " : ": ", path.call(print, "predicate"));
  }

  return concat(parts);
}

function printExportDeclaration(path, options, print) {
  const decl = path.getValue();
  const semi = options.semi ? ";" : "";
  const parts = ["export "];

  if (decl["default"] || decl.type === "ExportDefaultDeclaration") {
    parts.push("default ");
  }

  parts.push(
    comments.printDanglingComments(path, options, /* sameIndent */ true)
  );

  if (decl.declaration) {
    parts.push(path.call(print, "declaration"));

    if (
      decl.type === "ExportDefaultDeclaration" &&
      (decl.declaration.type !== "ClassDeclaration" &&
        decl.declaration.type !== "FunctionDeclaration" &&
        decl.declaration.type !== "TSAbstractClassDeclaration" &&
        decl.declaration.type !== "TSNamespaceFunctionDeclaration")
    ) {
      parts.push(semi);
    }
  } else {
    if (decl.specifiers && decl.specifiers.length > 0) {
      const specifiers = [];
      const defaultSpecifiers = [];
      const namespaceSpecifiers = [];
      path.each(specifierPath => {
        const specifierType = path.getValue().type;
        if (specifierType === "ExportSpecifier") {
          specifiers.push(print(specifierPath));
        } else if (specifierType === "ExportDefaultSpecifier") {
          defaultSpecifiers.push(print(specifierPath));
        } else if (specifierType === "ExportNamespaceSpecifier") {
          namespaceSpecifiers.push(concat(["* as ", print(specifierPath)]));
        }
      }, "specifiers");

      const isNamespaceFollowed =
        namespaceSpecifiers.length !== 0 &&
        (specifiers.length !== 0 || defaultSpecifiers.length !== 0);
      const isDefaultFollowed =
        defaultSpecifiers.length !== 0 && specifiers.length !== 0;

      parts.push(
        decl.exportKind === "type" ? "type " : "",
        concat(namespaceSpecifiers),
        concat([isNamespaceFollowed ? ", " : ""]),
        concat(defaultSpecifiers),
        concat([isDefaultFollowed ? ", " : ""]),
        specifiers.length !== 0
          ? group(
              concat([
                "{",
                indent(
                  concat([
                    options.bracketSpacing ? line : softline,
                    join(concat([",", line]), specifiers)
                  ])
                ),
                ifBreak(shouldPrintComma(options) ? "," : ""),
                options.bracketSpacing ? line : softline,
                "}"
              ])
            )
          : ""
      );
    } else {
      parts.push("{}");
    }

    if (decl.source) {
      parts.push(" from ", path.call(print, "source"));
    }

    parts.push(semi);
  }

  return concat(parts);
}

function printFlowDeclaration(path, parts) {
  const parentExportDecl = util.getParentExportDeclaration(path);

  if (parentExportDecl) {
    assert.strictEqual(parentExportDecl.type, "DeclareExportDeclaration");
  } else {
    // If the parent node has type DeclareExportDeclaration, then it
    // will be responsible for printing the "declare" token. Otherwise
    // it needs to be printed with this non-exported declaration node.
    parts.unshift("declare ");
  }

  return concat(parts);
}

function getFlowVariance(path) {
  if (!path.variance) {
    return null;
  }

  // Babylon 7.0 currently uses variance node type, and flow should
  // follow suit soon:
  // https://github.com/babel/babel/issues/4722
  const variance = path.variance.kind || path.variance;

  switch (variance) {
    case "plus":
      return "+";
    case "minus":
      return "-";
    default:
      /* istanbul ignore next */
      return variance;
  }
}

function printTypeScriptModifiers(path, options, print) {
  const n = path.getValue();
  if (!n.modifiers || !n.modifiers.length) {
    return "";
  }
  return concat([join(" ", path.map(print, "modifiers")), " "]);
}

function printTypeParameters(path, options, print, paramsKey) {
  const n = path.getValue();

  if (!n[paramsKey]) {
    return "";
  }

  // for TypeParameterDeclaration typeParameters is a single node
  if (!Array.isArray(n[paramsKey])) {
    return path.call(print, paramsKey);
  }

  const shouldInline =
    n[paramsKey].length === 1 &&
    (shouldHugType(n[paramsKey][0]) ||
      (n[paramsKey][0].type === "GenericTypeAnnotation" &&
        shouldHugType(n[paramsKey][0].id)) ||
      (n[paramsKey][0].type === "TSTypeReference" &&
        shouldHugType(n[paramsKey][0].typeName)) ||
      n[paramsKey][0].type === "NullableTypeAnnotation");

  if (shouldInline) {
    return concat(["<", join(", ", path.map(print, paramsKey)), ">"]);
  }

  return group(
    concat([
      "<",
      indent(
        concat([
          softline,
          join(concat([",", line]), path.map(print, paramsKey))
        ])
      ),
      ifBreak(
        options.parser !== "typescript" && shouldPrintComma(options, "all")
          ? ","
          : ""
      ),
      softline,
      ">"
    ])
  );
}

function printClass(path, options, print) {
  const n = path.getValue();
  const parts = [];

  if (n.type === "TSAbstractClassDeclaration") {
    parts.push("abstract ");
  }

  parts.push("class");

  if (n.id) {
    parts.push(" ", path.call(print, "id"));
  }

  parts.push(path.call(print, "typeParameters"));

  const partsGroup = [];
  if (n.superClass) {
    if (hasLeadingOwnLineComment(options.originalText, n.superClass)) {
      parts.push(hardline);
    } else {
      parts.push(" ");
    }

    const printed = concat([
      "extends ",
      path.call(print, "superClass"),
      path.call(print, "superTypeParameters")
    ]);
    parts.push(
      path.call(
        superClass =>
          comments.printComments(superClass, () => printed, options),
        "superClass"
      )
    );
  } else if (n.extends && n.extends.length > 0) {
    parts.push(" extends ", join(", ", path.map(print, "extends")));
  }

  if (n["implements"] && n["implements"].length > 0) {
    partsGroup.push(
      line,
      "implements ",
      group(indent(join(concat([",", line]), path.map(print, "implements"))))
    );
  }

  if (partsGroup.length > 0) {
    parts.push(group(indent(concat(partsGroup))));
  }

  if (
    n.body &&
    n.body.comments &&
    hasLeadingOwnLineComment(options.originalText, n.body)
  ) {
    parts.push(hardline);
  } else {
    parts.push(" ");
  }
  parts.push(path.call(print, "body"));

  return parts;
}

function printOptionalToken(path) {
  const node = path.getValue();
  if (!node.optional) {
    return "";
  }
  if (
    node.type === "CallExpression" ||
    (node.type === "MemberExpression" && node.computed)
  ) {
    return "?.";
  }
  return "?";
}

function printMemberLookup(path, options, print) {
  const property = path.call(print, "property");
  const n = path.getValue();
  const optional = printOptionalToken(path);

  if (!n.computed) {
    return concat([optional, ".", property]);
  }

  if (!n.property || isNumericLiteral(n.property)) {
    return concat([optional, "[", property, "]"]);
  }

  return group(
    concat([optional, "[", indent(concat([softline, property])), softline, "]"])
  );
}

function printBindExpressionCallee(path, options, print) {
  return concat(["::", path.call(print, "callee")]);
}

// We detect calls on member expressions specially to format a
// common pattern better. The pattern we are looking for is this:
//
// arr
//   .map(x => x + 1)
//   .filter(x => x > 10)
//   .some(x => x % 2)
//
// The way it is structured in the AST is via a nested sequence of
// MemberExpression and CallExpression. We need to traverse the AST
// and make groups out of it to print it in the desired way.
function printMemberChain(path, options, print) {
  // The first phase is to linearize the AST by traversing it down.
  //
  //   a().b()
  // has the following AST structure:
  //   CallExpression(MemberExpression(CallExpression(Identifier)))
  // and we transform it into
  //   [Identifier, CallExpression, MemberExpression, CallExpression]
  const printedNodes = [];

  // Here we try to retain one typed empty line after each call expression or
  // the first group whether it is in parentheses or not
  function shouldInsertEmptyLineAfter(node) {
    const originalText = options.originalText;
    const nextCharIndex = util.getNextNonSpaceNonCommentCharacterIndex(
      originalText,
      node
    );
    const nextChar = originalText.charAt(nextCharIndex);

    // if it is cut off by a parenthesis, we only account for one typed empty
    // line after that parenthesis
    if (nextChar == ")") {
      return util.isNextLineEmptyAfterIndex(originalText, nextCharIndex + 1);
    }

    return util.isNextLineEmpty(originalText, node);
  }

  function rec(path) {
    const node = path.getValue();
    if (
      node.type === "CallExpression" &&
      (isMemberish(node.callee) || node.callee.type === "CallExpression")
    ) {
      printedNodes.unshift({
        node: node,
        printed: concat([
          comments.printComments(
            path,
            () =>
              concat([
                printOptionalToken(path),
                printFunctionTypeParameters(path, options, print),
                printArgumentsList(path, options, print)
              ]),
            options
          ),
          shouldInsertEmptyLineAfter(node) ? hardline : ""
        ])
      });
      path.call(callee => rec(callee), "callee");
    } else if (isMemberish(node)) {
      printedNodes.unshift({
        node: node,
        printed: comments.printComments(
          path,
          () =>
            node.type === "MemberExpression"
              ? printMemberLookup(path, options, print)
              : printBindExpressionCallee(path, options, print),
          options
        )
      });
      path.call(object => rec(object), "object");
    } else {
      printedNodes.unshift({
        node: node,
        printed: path.call(print)
      });
    }
  }
  // Note: the comments of the root node have already been printed, so we
  // need to extract this first call without printing them as they would
  // if handled inside of the recursive call.
  const node = path.getValue();
  printedNodes.unshift({
    node,
    printed: concat([
      printOptionalToken(path),
      printFunctionTypeParameters(path, options, print),
      printArgumentsList(path, options, print)
    ])
  });
  path.call(callee => rec(callee), "callee");

  // Once we have a linear list of printed nodes, we want to create groups out
  // of it.
  //
  //   a().b.c().d().e
  // will be grouped as
  //   [
  //     [Identifier, CallExpression],
  //     [MemberExpression, MemberExpression, CallExpression],
  //     [MemberExpression, CallExpression],
  //     [MemberExpression],
  //   ]
  // so that we can print it as
  //   a()
  //     .b.c()
  //     .d()
  //     .e

  // The first group is the first node followed by
  //   - as many CallExpression as possible
  //       < fn()()() >.something()
  //   - then, as many MemberExpression as possible but the last one
  //       < this.items >.something()
  const groups = [];
  let currentGroup = [printedNodes[0]];
  let i = 1;
  for (; i < printedNodes.length; ++i) {
    if (printedNodes[i].node.type === "CallExpression") {
      currentGroup.push(printedNodes[i]);
    } else {
      break;
    }
  }
  if (printedNodes[0].node.type !== "CallExpression") {
    for (; i + 1 < printedNodes.length; ++i) {
      if (
        isMemberish(printedNodes[i].node) &&
        isMemberish(printedNodes[i + 1].node)
      ) {
        currentGroup.push(printedNodes[i]);
      } else {
        break;
      }
    }
  }
  groups.push(currentGroup);
  currentGroup = [];

  // Then, each following group is a sequence of MemberExpression followed by
  // a sequence of CallExpression. To compute it, we keep adding things to the
  // group until we has seen a CallExpression in the past and reach a
  // MemberExpression
  let hasSeenCallExpression = false;
  for (; i < printedNodes.length; ++i) {
    if (hasSeenCallExpression && isMemberish(printedNodes[i].node)) {
      // [0] should be appended at the end of the group instead of the
      // beginning of the next one
      if (
        printedNodes[i].node.computed &&
        isNumericLiteral(printedNodes[i].node.property)
      ) {
        currentGroup.push(printedNodes[i]);
        continue;
      }

      groups.push(currentGroup);
      currentGroup = [];
      hasSeenCallExpression = false;
    }

    if (printedNodes[i].node.type === "CallExpression") {
      hasSeenCallExpression = true;
    }
    currentGroup.push(printedNodes[i]);

    if (
      printedNodes[i].node.comments &&
      printedNodes[i].node.comments.some(comment => comment.trailing)
    ) {
      groups.push(currentGroup);
      currentGroup = [];
      hasSeenCallExpression = false;
    }
  }
  if (currentGroup.length > 0) {
    groups.push(currentGroup);
  }

  // There are cases like Object.keys(), Observable.of(), _.values() where
  // they are the subject of all the chained calls and therefore should
  // be kept on the same line:
  //
  //   Object.keys(items)
  //     .filter(x => x)
  //     .map(x => x)
  //
  // In order to detect those cases, we use an heuristic: if the first
  // node is just an identifier with the name starting with a capital
  // letter, just a sequence of _$ or this. The rationale is that they are
  // likely to be factories.
  const shouldMerge =
    groups.length >= 2 &&
    !groups[1][0].node.comments &&
    groups[0].length === 1 &&
    (groups[0][0].node.type === "ThisExpression" ||
      (groups[0][0].node.type === "Identifier" &&
        (groups[0][0].node.name.match(/(^[A-Z])|^[_$]+$/) ||
          (groups[1].length && groups[1][0].node.computed))));

  function printGroup(printedGroup) {
    return concat(printedGroup.map(tuple => tuple.printed));
  }

  function printIndentedGroup(groups) {
    if (groups.length === 0) {
      return "";
    }
    return indent(
      group(concat([hardline, join(hardline, groups.map(printGroup))]))
    );
  }

  const printedGroups = groups.map(printGroup);
  const oneLine = concat(printedGroups);

  const cutoff = shouldMerge ? 3 : 2;
  const flatGroups = groups
    .slice(0, cutoff)
    .reduce((res, group) => res.concat(group), []);

  const hasComment =
    flatGroups.slice(1, -1).some(node => hasLeadingComment(node.node)) ||
    flatGroups.slice(0, -1).some(node => hasTrailingComment(node.node)) ||
    (groups[cutoff] && hasLeadingComment(groups[cutoff][0].node));

  // If we only have a single `.`, we shouldn't do anything fancy and just
  // render everything concatenated together.
  if (groups.length <= cutoff && !hasComment) {
    return group(oneLine);
  }

  // Find out the last node in the first group and check if it has an
  // empty line after
  const lastNodeBeforeIndent = util.getLast(
    shouldMerge ? groups.slice(1, 2)[0] : groups[0]
  ).node;
  const shouldHaveEmptyLineBeforeIndent =
    lastNodeBeforeIndent.type !== "CallExpression" &&
    shouldInsertEmptyLineAfter(lastNodeBeforeIndent);

  const expanded = concat([
    printGroup(groups[0]),
    shouldMerge ? concat(groups.slice(1, 2).map(printGroup)) : "",
    shouldHaveEmptyLineBeforeIndent ? hardline : "",
    printIndentedGroup(groups.slice(shouldMerge ? 2 : 1))
  ]);

  const callExpressionCount = printedNodes.filter(
    tuple => tuple.node.type === "CallExpression"
  ).length;

  // We don't want to print in one line if there's:
  //  * A comment.
  //  * 3 or more chained calls.
  //  * Any group but the last one has a hard line.
  // If the last group is a function it's okay to inline if it fits.
  if (
    hasComment ||
    callExpressionCount >= 3 ||
    printedGroups.slice(0, -1).some(willBreak)
  ) {
    return group(expanded);
  }

  return concat([
    // We only need to check `oneLine` because if `expanded` is chosen
    // that means that the parent group has already been broken
    // naturally
    willBreak(oneLine) || shouldHaveEmptyLineBeforeIndent ? breakParent : "",
    conditionalGroup([oneLine, expanded])
  ]);
}

function isEmptyJSXElement(node) {
  if (node.children.length === 0) {
    return true;
  }
  if (node.children.length > 1) {
    return false;
  }

  // if there is one text child and does not contain any meaningful text
  // we can treat the element as empty.
  const child = node.children[0];
  return isLiteral(child) && !isMeaningfulJSXText(child);
}

// Only space, newline, carriage return, and tab are treated as whitespace
// inside JSX.
const jsxWhitespaceChars = " \n\r\t";
const containsNonJsxWhitespaceRegex = new RegExp(
  "[^" + jsxWhitespaceChars + "]"
);
const matchJsxWhitespaceRegex = new RegExp("([" + jsxWhitespaceChars + "]+)");

// Meaningful if it contains non-whitespace characters,
// or it contains whitespace without a new line.
function isMeaningfulJSXText(node) {
  return (
    isLiteral(node) &&
    (containsNonJsxWhitespaceRegex.test(rawText(node)) ||
      !/\n/.test(rawText(node)))
  );
}

function conditionalExpressionChainContainsJSX(node) {
  return Boolean(
    getConditionalChainContents(node).find(child => child.type === "JSXElement")
  );
}

// If we have nested conditional expressions, we want to print them in JSX mode
// if there's at least one JSXElement somewhere in the tree.
//
// A conditional expression chain like this should be printed in normal mode,
// because there aren't JSXElements anywhere in it:
//
// isA ? "A" : isB ? "B" : isC ? "C" : "Unknown";
//
// But a conditional expression chain like this should be printed in JSX mode,
// because there is a JSXElement in the last ConditionalExpression:
//
// isA ? "A" : isB ? "B" : isC ? "C" : <span className="warning">Unknown</span>;
//
// This type of ConditionalExpression chain is structured like this in the AST:
//
// ConditionalExpression {
//   test: ...,
//   consequent: ...,
//   alternate: ConditionalExpression {
//     test: ...,
//     consequent: ...,
//     alternate: ConditionalExpression {
//       test: ...,
//       consequent: ...,
//       alternate: ...,
//     }
//   }
// }
//
// We want to traverse over that shape and convert it into a flat structure so
// that we can find if there's a JSXElement somewhere inside.
function getConditionalChainContents(node) {
  // Given this code:
  //
  // // Using a ConditionalExpression as the consequent is uncommon, but should
  // // be handled.
  // A ? B : C ? D : E ? F ? G : H : I
  //
  // which has this AST:
  //
  // ConditionalExpression {
  //   test: Identifier(A),
  //   consequent: Identifier(B),
  //   alternate: ConditionalExpression {
  //     test: Identifier(C),
  //     consequent: Identifier(D),
  //     alternate: ConditionalExpression {
  //       test: Identifier(E),
  //       consequent: ConditionalExpression {
  //         test: Identifier(F),
  //         consequent: Identifier(G),
  //         alternate: Identifier(H),
  //       },
  //       alternate: Identifier(I),
  //     }
  //   }
  // }
  //
  // we should return this Array:
  //
  // [
  //   Identifier(A),
  //   Identifier(B),
  //   Identifier(C),
  //   Identifier(D),
  //   Identifier(E),
  //   Identifier(F),
  //   Identifier(G),
  //   Identifier(H),
  //   Identifier(I)
  // ];
  //
  // This loses the information about whether each node was the test,
  // consequent, or alternate, but we don't care about that here- we are only
  // flattening this structure to find if there's any JSXElements inside.
  const nonConditionalExpressions = [];

  function recurse(node) {
    if (node.type === "ConditionalExpression") {
      recurse(node.test);
      recurse(node.consequent);
      recurse(node.alternate);
    } else {
      nonConditionalExpressions.push(node);
    }
  }
  recurse(node);

  return nonConditionalExpressions;
}

// Detect an expression node representing `{" "}`
function isJSXWhitespaceExpression(node) {
  return (
    node.type === "JSXExpressionContainer" &&
    isLiteral(node.expression) &&
    node.expression.value === " " &&
    !node.expression.comments
  );
}

// JSX Children are strange, mostly for two reasons:
// 1. JSX reads newlines into string values, instead of skipping them like JS
// 2. up to one whitespace between elements within a line is significant,
//    but not between lines.
//
// Leading, trailing, and lone whitespace all need to
// turn themselves into the rather ugly `{' '}` when breaking.
//
// We print JSX using the `fill` doc primitive.
// This requires that we give it an array of alternating
// content and whitespace elements.
// To ensure this we add dummy `""` content elements as needed.
function printJSXChildren(path, options, print, jsxWhitespace) {
  const n = path.getValue();
  const children = [];

  // using `map` instead of `each` because it provides `i`
  path.map((childPath, i) => {
    const child = childPath.getValue();
    if (isLiteral(child)) {
      const text = rawText(child);

      // Contains a non-whitespace character
      if (isMeaningfulJSXText(child)) {
        const words = text.split(matchJsxWhitespaceRegex);

        // Starts with whitespace
        if (words[0] === "") {
          children.push("");
          words.shift();
          if (/\n/.test(words[0])) {
            children.push(hardline);
          } else {
            children.push(jsxWhitespace);
          }
          words.shift();
        }

        let endWhitespace;
        // Ends with whitespace
        if (util.getLast(words) === "") {
          words.pop();
          endWhitespace = words.pop();
        }

        // This was whitespace only without a new line.
        if (words.length === 0) {
          return;
        }

        words.forEach((word, i) => {
          if (i % 2 === 1) {
            children.push(line);
          } else {
            children.push(word);
          }
        });

        if (endWhitespace !== undefined) {
          if (/\n/.test(endWhitespace)) {
            children.push(hardline);
          } else {
            children.push(jsxWhitespace);
          }
        } else {
          // Ideally this would be a `hardline` to allow a break between
          // tags and text.
          // Unfortunately Facebook have a custom translation pipeline
          // (https://github.com/prettier/prettier/issues/1581#issuecomment-300975032)
          // that uses the JSX syntax, but does not follow the React whitespace
          // rules.
          // Ensuring that we never have a break between tags and text in JSX
          // will allow Facebook to adopt Prettier without too much of an
          // adverse effect on formatting algorithm.
          children.push("");
        }
      } else if (/\n/.test(text)) {
        // Keep (up to one) blank line between tags/expressions/text.
        // Note: We don't keep blank lines between text elements.
        if (text.match(/\n/g).length > 1) {
          children.push("");
          children.push(hardline);
        }
      } else {
        children.push("");
        children.push(jsxWhitespace);
      }
    } else {
      const printedChild = print(childPath);
      children.push(printedChild);

      const next = n.children[i + 1];
      const directlyFollowedByMeaningfulText =
        next && isMeaningfulJSXText(next) && !/^[ \n\r\t]/.test(rawText(next));
      if (directlyFollowedByMeaningfulText) {
        // Potentially this could be a hardline as well.
        // See the comment above about the Facebook translation pipeline as
        // to why this is an empty string.
        children.push("");
      } else {
        children.push(hardline);
      }
    }
  }, "children");

  return children;
}

// JSX expands children from the inside-out, instead of the outside-in.
// This is both to break children before attributes,
// and to ensure that when children break, their parents do as well.
//
// Any element that is written without any newlines and fits on a single line
// is left that way.
// Not only that, any user-written-line containing multiple JSX siblings
// should also be kept on one line if possible,
// so each user-written-line is wrapped in its own group.
//
// Elements that contain newlines or don't fit on a single line (recursively)
// are fully-split, using hardline and shouldBreak: true.
//
// To support that case properly, all leading and trailing spaces
// are stripped from the list of children, and replaced with a single hardline.
function printJSXElement(path, options, print) {
  const n = path.getValue();

  // Turn <div></div> into <div />
  if (isEmptyJSXElement(n)) {
    n.openingElement.selfClosing = true;
    delete n.closingElement;
  }

  const openingLines = path.call(print, "openingElement");
  const closingLines = path.call(print, "closingElement");

  if (
    n.children.length === 1 &&
    n.children[0].type === "JSXExpressionContainer" &&
    (n.children[0].expression.type === "TemplateLiteral" ||
      n.children[0].expression.type === "TaggedTemplateExpression")
  ) {
    return concat([
      openingLines,
      concat(path.map(print, "children")),
      closingLines
    ]);
  }

  // If no children, just print the opening element
  if (n.openingElement.selfClosing) {
    assert.ok(!n.closingElement);
    return openingLines;
  }

  // Convert `{" "}` to text nodes containing a space.
  // This makes it easy to turn them into `jsxWhitespace` which
  // can then print as either a space or `{" "}` when breaking.
  n.children = n.children.map(child => {
    if (isJSXWhitespaceExpression(child)) {
      return {
        type: "JSXText",
        value: " ",
        raw: " "
      };
    }
    return child;
  });

  const containsTag =
    n.children.filter(child => child.type === "JSXElement").length > 0;
  const containsMultipleExpressions =
    n.children.filter(child => child.type === "JSXExpressionContainer").length >
    1;
  const containsMultipleAttributes = n.openingElement.attributes.length > 1;

  // Record any breaks. Should never go from true to false, only false to true.
  let forcedBreak =
    willBreak(openingLines) ||
    containsTag ||
    containsMultipleAttributes ||
    containsMultipleExpressions;

  const rawJsxWhitespace = options.singleQuote ? "{' '}" : '{" "}';
  const jsxWhitespace = ifBreak(concat([rawJsxWhitespace, softline]), " ");

  const children = printJSXChildren(path, options, print, jsxWhitespace);

  const containsText =
    n.children.filter(child => isMeaningfulJSXText(child)).length > 0;

  // We can end up we multiple whitespace elements with empty string
  // content between them.
  // We need to remove empty whitespace and softlines before JSX whitespace
  // to get the correct output.
  for (let i = children.length - 2; i >= 0; i--) {
    const isPairOfEmptyStrings = children[i] === "" && children[i + 1] === "";
    const isPairOfHardlines =
      children[i] === hardline &&
      children[i + 1] === "" &&
      children[i + 2] === hardline;
    const isLineFollowedByJSXWhitespace =
      (children[i] === softline || children[i] === hardline) &&
      children[i + 1] === "" &&
      children[i + 2] === jsxWhitespace;
    const isJSXWhitespaceFollowedByLine =
      children[i] === jsxWhitespace &&
      children[i + 1] === "" &&
      (children[i + 2] === softline || children[i + 2] === hardline);
    const isDoubleJSXWhitespace =
      children[i] === jsxWhitespace &&
      children[i + 1] === "" &&
      children[i + 2] === jsxWhitespace;

    if (
      (isPairOfHardlines && containsText) ||
      isPairOfEmptyStrings ||
      isLineFollowedByJSXWhitespace ||
      isDoubleJSXWhitespace
    ) {
      children.splice(i, 2);
    } else if (isJSXWhitespaceFollowedByLine) {
      children.splice(i + 1, 2);
    }
  }

  // Trim trailing lines (or empty strings)
  while (
    children.length &&
    (isLineNext(util.getLast(children)) || isEmpty(util.getLast(children)))
  ) {
    children.pop();
  }

  // Trim leading lines (or empty strings)
  while (
    children.length &&
    (isLineNext(children[0]) || isEmpty(children[0])) &&
    (isLineNext(children[1]) || isEmpty(children[1]))
  ) {
    children.shift();
    children.shift();
  }

  // Tweak how we format children if outputting this element over multiple lines.
  // Also detect whether we will force this element to output over multiple lines.
  const multilineChildren = [];
  children.forEach((child, i) => {
    // There are a number of situations where we need to ensure we display
    // whitespace as `{" "}` when outputting this element over multiple lines.
    if (child === jsxWhitespace) {
      if (i === 1 && children[i - 1] === "") {
        if (children.length === 2) {
          // Solitary whitespace
          multilineChildren.push(rawJsxWhitespace);
          return;
        }
        // Leading whitespace
        multilineChildren.push(concat([rawJsxWhitespace, hardline]));
        return;
      } else if (i === children.length - 1) {
        // Trailing whitespace
        multilineChildren.push(rawJsxWhitespace);
        return;
      } else if (children[i - 1] === "" && children[i - 2] === hardline) {
        // Whitespace after line break
        multilineChildren.push(rawJsxWhitespace);
        return;
      }
    }

    multilineChildren.push(child);

    if (willBreak(child)) {
      forcedBreak = true;
    }
  });

  // If there is text we use `fill` to fit as much onto each line as possible.
  // When there is no text (just tags and expressions) we use `group`
  // to output each on a separate line.
  const content = containsText
    ? fill(multilineChildren)
    : group(concat(multilineChildren), { shouldBreak: true });

  const multiLineElem = group(
    concat([
      openingLines,
      indent(concat([hardline, content])),
      hardline,
      closingLines
    ])
  );

  if (forcedBreak) {
    return multiLineElem;
  }

  return conditionalGroup([
    group(concat([openingLines, concat(children), closingLines])),
    multiLineElem
  ]);
}

function maybeWrapJSXElementInParens(path, elem) {
  const parent = path.getParentNode();
  if (!parent) {
    return elem;
  }

  const NO_WRAP_PARENTS = {
    ArrayExpression: true,
    JSXElement: true,
    JSXExpressionContainer: true,
    ExpressionStatement: true,
    CallExpression: true,
    ConditionalExpression: true
  };
  if (NO_WRAP_PARENTS[parent.type]) {
    return elem;
  }

  return group(
    concat([
      ifBreak("("),
      indent(concat([softline, elem])),
      softline,
      ifBreak(")")
    ])
  );
}

function isBinaryish(node) {
  return node.type === "BinaryExpression" || node.type === "LogicalExpression";
}

function isMemberish(node) {
  return (
    node.type === "MemberExpression" ||
    (node.type === "BindExpression" && node.object)
  );
}

function shouldInlineLogicalExpression(node) {
  if (node.type !== "LogicalExpression") {
    return false;
  }

  if (
    node.right.type === "ObjectExpression" &&
    node.right.properties.length !== 0
  ) {
    return true;
  }

  if (
    node.right.type === "ArrayExpression" &&
    node.right.elements.length !== 0
  ) {
    return true;
  }

  if (node.right.type === "JSXElement") {
    return true;
  }

  return false;
}

// For binary expressions to be consistent, we need to group
// subsequent operators with the same precedence level under a single
// group. Otherwise they will be nested such that some of them break
// onto new lines but not all. Operators with the same precedence
// level should either all break or not. Because we group them by
// precedence level and the AST is structured based on precedence
// level, things are naturally broken up correctly, i.e. `&&` is
// broken before `+`.
function printBinaryishExpressions(
  path,
  print,
  options,
  isNested,
  isInsideParenthesis
) {
  let parts = [];
  const node = path.getValue();

  // We treat BinaryExpression and LogicalExpression nodes the same.
  if (isBinaryish(node)) {
    // Put all operators with the same precedence level in the same
    // group. The reason we only need to do this with the `left`
    // expression is because given an expression like `1 + 2 - 3`, it
    // is always parsed like `((1 + 2) - 3)`, meaning the `left` side
    // is where the rest of the expression will exist. Binary
    // expressions on the right side mean they have a difference
    // precedence level and should be treated as a separate group, so
    // print them normally. (This doesn't hold for the `**` operator,
    // which is unique in that it is right-associative.)
    if (util.shouldFlatten(node.operator, node.left.operator)) {
      // Flatten them out by recursively calling this function.
      parts = parts.concat(
        path.call(
          left =>
            printBinaryishExpressions(
              left,
              print,
              options,
              /* isNested */ true,
              isInsideParenthesis
            ),
          "left"
        )
      );
    } else {
      parts.push(path.call(print, "left"));
    }

    const shouldInline = shouldInlineLogicalExpression(node);
    const lineBeforeOperator = node.operator === "|>";

    const right = shouldInline
      ? concat([node.operator, " ", path.call(print, "right")])
      : concat([
          lineBeforeOperator ? softline : "",
          node.operator,
          lineBeforeOperator ? " " : line,
          path.call(print, "right")
        ]);

    // If there's only a single binary expression, we want to create a group
    // in order to avoid having a small right part like -1 be on its own line.
    const parent = path.getParentNode();
    const shouldGroup =
      !(isInsideParenthesis && node.type === "LogicalExpression") &&
      parent.type !== node.type &&
      node.left.type !== node.type &&
      node.right.type !== node.type;

    parts.push(" ", shouldGroup ? group(right) : right);

    // The root comments are already printed, but we need to manually print
    // the other ones since we don't call the normal print on BinaryExpression,
    // only for the left and right parts
    if (isNested && node.comments) {
      parts = comments.printComments(path, () => concat(parts), options);
    }
  } else {
    // Our stopping case. Simply print the node normally.
    parts.push(path.call(print));
  }

  return parts;
}

function printAssignmentRight(rightNode, printedRight, canBreak, options) {
  if (hasLeadingOwnLineComment(options.originalText, rightNode)) {
    return indent(concat([hardline, printedRight]));
  }

  if (canBreak) {
    return indent(concat([line, printedRight]));
  }

  return concat([" ", printedRight]);
}

function printAssignment(
  leftNode,
  printedLeft,
  operator,
  rightNode,
  printedRight,
  options
) {
  if (!rightNode) {
    return printedLeft;
  }

  const canBreak =
    (isBinaryish(rightNode) && !shouldInlineLogicalExpression(rightNode)) ||
    (rightNode.type === "ConditionalExpression" &&
      isBinaryish(rightNode.test) &&
      !shouldInlineLogicalExpression(rightNode.test)) ||
    ((leftNode.type === "Identifier" ||
      isStringLiteral(leftNode) ||
      leftNode.type === "MemberExpression") &&
      (isStringLiteral(rightNode) || isMemberExpressionChain(rightNode)));

  const printed = printAssignmentRight(
    rightNode,
    printedRight,
    canBreak,
    options
  );

  return group(concat([printedLeft, operator, printed]));
}

function adjustClause(node, clause, forceSpace) {
  if (node.type === "EmptyStatement") {
    return ";";
  }

  if (node.type === "BlockStatement" || forceSpace) {
    return concat([" ", clause]);
  }

  return indent(concat([line, clause]));
}

function nodeStr(node, options, isFlowOrTypeScriptDirectiveLiteral) {
  const raw = rawText(node);
  const isDirectiveLiteral =
    isFlowOrTypeScriptDirectiveLiteral || node.type === "DirectiveLiteral";
  return util.printString(raw, options, isDirectiveLiteral);
}

function printRegex(node) {
  const flags = node.flags
    .split("")
    .sort()
    .join("");
  return `/${node.pattern}/${flags}`;
}

function isLastStatement(path) {
  const parent = path.getParentNode();
  if (!parent) {
    return true;
  }
  const node = path.getValue();
  const body = (parent.body || parent.consequent).filter(
    stmt => stmt.type !== "EmptyStatement"
  );
  return body && body[body.length - 1] === node;
}

function hasLeadingComment(node) {
  return node.comments && node.comments.some(comment => comment.leading);
}

function hasTrailingComment(node) {
  return node.comments && node.comments.some(comment => comment.trailing);
}

function hasLeadingOwnLineComment(text, node) {
  if (node.type === "JSXElement") {
    return hasNodeIgnoreComment(node);
  }

  const res =
    node.comments &&
    node.comments.some(
      comment => comment.leading && util.hasNewline(text, util.locEnd(comment))
    );
  return res;
}

function hasNakedLeftSide(node) {
  return (
    node.type === "AssignmentExpression" ||
    node.type === "BinaryExpression" ||
    node.type === "LogicalExpression" ||
    node.type === "ConditionalExpression" ||
    node.type === "CallExpression" ||
    node.type === "MemberExpression" ||
    node.type === "SequenceExpression" ||
    node.type === "TaggedTemplateExpression" ||
    (node.type === "BindExpression" && !node.object) ||
    (node.type === "UpdateExpression" && !node.prefix)
  );
}

function getLeftSide(node) {
  if (node.expressions) {
    return node.expressions[0];
  }
  return (
    node.left ||
    node.test ||
    node.callee ||
    node.object ||
    node.tag ||
    node.argument ||
    node.expression
  );
}

function getLeftSidePathName(path, node) {
  if (node.expressions) {
    return ["expressions", 0];
  }
  if (node.left) {
    return ["left"];
  }
  if (node.test) {
    return ["test"];
  }
  if (node.callee) {
    return ["callee"];
  }
  if (node.object) {
    return ["object"];
  }
  if (node.tag) {
    return ["tag"];
  }
  if (node.argument) {
    return ["argument"];
  }
  if (node.expression) {
    return ["expression"];
  }
  throw new Error("Unexpected node has no left side", node);
}

function exprNeedsASIProtection(path, options) {
  const node = path.getValue();
  const maybeASIProblem =
    path.needsParens(options) ||
    node.type === "ParenthesizedExpression" ||
    node.type === "TypeCastExpression" ||
    (node.type === "ArrowFunctionExpression" &&
      !shouldPrintParamsWithoutParens(path, options)) ||
    node.type === "ArrayExpression" ||
    node.type === "ArrayPattern" ||
    (node.type === "UnaryExpression" &&
      node.prefix &&
      (node.operator === "+" || node.operator === "-")) ||
    node.type === "TemplateLiteral" ||
    node.type === "TemplateElement" ||
    node.type === "JSXElement" ||
    node.type === "BindExpression" ||
    node.type === "RegExpLiteral" ||
    (node.type === "Literal" && node.pattern) ||
    (node.type === "Literal" && node.regex);

  if (maybeASIProblem) {
    return true;
  }

  if (!hasNakedLeftSide(node)) {
    return false;
  }

  return path.call.apply(
    path,
    [childPath => exprNeedsASIProtection(childPath, options)].concat(
      getLeftSidePathName(path, node)
    )
  );
}

function stmtNeedsASIProtection(path, options) {
  const node = path.getNode();

  if (node.type !== "ExpressionStatement") {
    return false;
  }

  return path.call(
    childPath => exprNeedsASIProtection(childPath, options),
    "expression"
  );
}

function classPropMayCauseASIProblems(path) {
  const node = path.getNode();

  if (node.type !== "ClassProperty") {
    return false;
  }

  const name = node.key && node.key.name;

  // this isn't actually possible yet with most parsers available today
  // so isn't properly tested yet.
  if (
    (name === "static" || name === "get" || name === "set") &&
    !node.typeAnnotation
  ) {
    return true;
  }
}

function classChildNeedsASIProtection(node) {
  if (!node) {
    return;
  }

  if (!node.computed) {
    const name = node.key && node.key.name;
    if (name === "in" || name === "instanceof") {
      return true;
    }
  }
  switch (node.type) {
    case "ClassProperty":
    case "TSAbstractClassProperty":
      return node.computed;
    case "MethodDefinition": // Flow
    case "TSAbstractMethodDefinition": // TypeScript
    case "ClassMethod": {
      // Babylon
      const isAsync = node.value ? node.value.async : node.async;
      const isGenerator = node.value ? node.value.generator : node.generator;
      if (
        isAsync ||
        node.static ||
        node.kind === "get" ||
        node.kind === "set"
      ) {
        return false;
      }
      if (node.computed || isGenerator) {
        return true;
      }
      return false;
    }

    default:
      /* istanbul ignore next */
      return false;
  }
}

// This recurses the return argument, looking for the first token
// (the leftmost leaf node) and, if it (or its parents) has any
// leadingComments, returns true (so it can be wrapped in parens).
function returnArgumentHasLeadingComment(options, argument) {
  if (hasLeadingOwnLineComment(options.originalText, argument)) {
    return true;
  }

  if (hasNakedLeftSide(argument)) {
    let leftMost = argument;
    let newLeftMost;
    while ((newLeftMost = getLeftSide(leftMost))) {
      leftMost = newLeftMost;

      if (hasLeadingOwnLineComment(options.originalText, leftMost)) {
        return true;
      }
    }
  }

  return false;
}

function isMemberExpressionChain(node) {
  if (node.type !== "MemberExpression") {
    return false;
  }
  if (node.object.type === "Identifier") {
    return true;
  }
  return isMemberExpressionChain(node.object);
}

// Hack to differentiate between the following two which have the same ast
// type T = { method: () => void };
// type T = { method(): void };
function isObjectTypePropertyAFunction(node) {
  return (
    node.type === "ObjectTypeProperty" &&
    node.value.type === "FunctionTypeAnnotation" &&
    !node.static &&
    !isFunctionNotation(node)
  );
}

// TODO: This is a bad hack and we need a better way to distinguish between
// arrow functions and otherwise
function isFunctionNotation(node) {
  return isGetterOrSetter(node) || sameLocStart(node, node.value);
}

function isGetterOrSetter(node) {
  return node.kind === "get" || node.kind === "set";
}

function sameLocStart(nodeA, nodeB) {
  return util.locStart(nodeA) === util.locStart(nodeB);
}

// Hack to differentiate between the following two which have the same ast
// declare function f(a): void;
// var f: (a) => void;
function isTypeAnnotationAFunction(node) {
  return (
    node.type === "TypeAnnotation" &&
    node.typeAnnotation.type === "FunctionTypeAnnotation" &&
    !node.static &&
    !sameLocStart(node, node.typeAnnotation)
  );
}

function isNodeStartingWithDeclare(node, options) {
  if (!(options.parser === "flow" || options.parser === "typescript")) {
    return false;
  }
  return (
    options.originalText
      .slice(0, util.locStart(node))
      .match(/declare[ \t]*$/) ||
    options.originalText
      .slice(node.range[0], node.range[1])
      .startsWith("declare ")
  );
}

function shouldHugType(node) {
  if (isObjectType(node)) {
    return true;
  }

  if (node.type === "UnionTypeAnnotation" || node.type === "TSUnionType") {
    const voidCount = node.types.filter(
      n =>
        n.type === "VoidTypeAnnotation" ||
        n.type === "TSVoidKeyword" ||
        n.type === "NullLiteralTypeAnnotation" ||
        n.type === "TSNullKeyword"
    ).length;

    const objectCount = node.types.filter(
      n =>
        n.type === "ObjectTypeAnnotation" ||
        n.type === "TSTypeLiteral" ||
        // This is a bit aggressive but captures Array<{x}>
        n.type === "GenericTypeAnnotation" ||
        n.type === "TSTypeReference"
    ).length;

    if (node.types.length - 1 === voidCount && objectCount > 0) {
      return true;
    }
  }

  return false;
}

function shouldHugArguments(fun) {
  return (
    fun &&
    fun.params &&
    fun.params.length === 1 &&
    !fun.params[0].comments &&
    (fun.params[0].type === "ObjectPattern" ||
      (fun.params[0].type === "Identifier" &&
        fun.params[0].typeAnnotation &&
        fun.params[0].typeAnnotation.type === "TypeAnnotation" &&
        isObjectType(fun.params[0].typeAnnotation.typeAnnotation)) ||
      (fun.params[0].type === "FunctionTypeParam" &&
        isObjectType(fun.params[0].typeAnnotation))) &&
    !fun.rest
  );
}

function templateLiteralHasNewLines(template) {
  return template.quasis.some(quasi => quasi.value.raw.includes("\n"));
}

function isTemplateOnItsOwnLine(n, text) {
  return (
    ((n.type === "TemplateLiteral" && templateLiteralHasNewLines(n)) ||
      (n.type === "TaggedTemplateExpression" &&
        templateLiteralHasNewLines(n.quasi))) &&
    !util.hasNewline(text, util.locStart(n), { backwards: true })
  );
}

// eg; `describe("some string", (done) => {})`
function isTestCall(n) {
  return (
    n.callee.type === "Identifier" &&
    (n.callee.name === "it" ||
      n.callee.name === "test" ||
      n.callee.name === "describe") &&
    n.arguments.length === 2 &&
    (n.arguments[0].type === "StringLiteral" ||
      n.arguments[0].type === "TemplateLiteral" ||
      (n.arguments[0].type === "Literal" &&
        typeof n.arguments[0].value === "string")) &&
    (n.arguments[1].type === "FunctionExpression" ||
      n.arguments[1].type === "ArrowFunctionExpression") &&
    n.arguments[1].params.length <= 1
  );
}

function printArrayItems(path, options, printPath, print) {
  const printedElements = [];
  let separatorParts = [];

  path.each(childPath => {
    printedElements.push(concat(separatorParts));
    printedElements.push(group(print(childPath)));

    separatorParts = [",", line];
    if (
      childPath.getValue() &&
      util.isNextLineEmpty(options.originalText, childPath.getValue())
    ) {
      separatorParts.push(softline);
    }
  }, printPath);

  return concat(printedElements);
}

function hasDanglingComments(node) {
  return (
    node.comments &&
    node.comments.some(comment => !comment.leading && !comment.trailing)
  );
}

function isLiteral(node) {
  return (
    node.type === "BooleanLiteral" ||
    node.type === "DirectiveLiteral" ||
    node.type === "Literal" ||
    node.type === "NullLiteral" ||
    node.type === "NumericLiteral" ||
    node.type === "RegExpLiteral" ||
    node.type === "StringLiteral" ||
    node.type === "TemplateLiteral" ||
    node.type === "TSTypeLiteral" ||
    node.type === "JSXText"
  );
}

function isNumericLiteral(node) {
  return (
    node.type === "NumericLiteral" ||
    (node.type === "Literal" && typeof node.value === "number")
  );
}

function isStringLiteral(node) {
  return (
    node.type === "StringLiteral" ||
    (node.type === "Literal" && typeof node.value === "string")
  );
}

function isObjectType(n) {
  return n.type === "ObjectTypeAnnotation" || n.type === "TSTypeLiteral";
}

function printAstToDoc(ast, options, addAlignmentSize) {
  addAlignmentSize = addAlignmentSize || 0;

  const cache = new Map();

  function printGenerically(path, args) {
    const node = path.getValue();

    const shouldCache = node && typeof node === "object" && args === undefined;
    if (shouldCache && cache.has(node)) {
      return cache.get(node);
    }

    const parent = path.getParentNode(0);
    // We let JSXElement print its comments itself because it adds () around
    // UnionTypeAnnotation has to align the child without the comments
    let res;
    if (
      ((node && node.type === "JSXElement") ||
        (parent &&
          (parent.type === "UnionTypeAnnotation" ||
            parent.type === "TSUnionType" ||
            ((parent.type === "ClassDeclaration" ||
              parent.type === "ClassExpression") &&
              parent.superClass === node)))) &&
      !hasIgnoreComment(path)
    ) {
      res = genericPrint(path, options, printGenerically, args);
    } else {
      res = comments.printComments(
        path,
        p => genericPrint(p, options, printGenerically, args),
        options,
        args && args.needsSemi
      );
    }

    if (shouldCache) {
      cache.set(node, res);
    }

    return res;
  }

  let doc = printGenerically(new FastPath(ast));
  if (addAlignmentSize > 0) {
    // Add a hardline to make the indents take effect
    // It should be removed in index.js format()
    doc = addAlignmentToDoc(
      docUtils.removeLines(concat([hardline, doc])),
      addAlignmentSize,
      options.tabWidth
    );
  }
  docUtils.propagateBreaks(doc);

  if (options.parser === "json") {
    doc = concat([doc, hardline]);
  }

  return doc;
}

module.exports = { printAstToDoc };<|MERGE_RESOLUTION|>--- conflicted
+++ resolved
@@ -839,7 +839,6 @@
     case "NewExpression":
     case "CallExpression": {
       const isNew = n.type === "NewExpression";
-      const unitTestRe = /^(f|x)?(it|describe|test)$/;
 
       const optional = printOptionalToken(path);
       if (
@@ -853,26 +852,7 @@
           isTemplateOnItsOwnLine(n.arguments[0], options.originalText)) ||
         // Keep test declarations on a single line
         // e.g. `it('long name', () => {`
-<<<<<<< HEAD
         (!isNew && isTestCall(n))
-=======
-        (!isNew &&
-          ((n.callee.type === "Identifier" && unitTestRe.test(n.callee.name)) ||
-            (n.callee.type === "MemberExpression" &&
-              n.callee.object.type === "Identifier" &&
-              n.callee.property.type === "Identifier" &&
-              unitTestRe.test(n.callee.object.name) &&
-              (n.callee.property.name === "only" ||
-                n.callee.property.name === "skip"))) &&
-          n.arguments.length === 2 &&
-          (n.arguments[0].type === "StringLiteral" ||
-            n.arguments[0].type === "TemplateLiteral" ||
-            (n.arguments[0].type === "Literal" &&
-              typeof n.arguments[0].value === "string")) &&
-          (n.arguments[1].type === "FunctionExpression" ||
-            n.arguments[1].type === "ArrowFunctionExpression") &&
-          n.arguments[1].params.length <= 1)
->>>>>>> 2169357c
       ) {
         return concat([
           isNew ? "new " : "",
@@ -4904,11 +4884,15 @@
 
 // eg; `describe("some string", (done) => {})`
 function isTestCall(n) {
+  const unitTestRe = /^(f|x)?(it|describe|test)$/;
   return (
-    n.callee.type === "Identifier" &&
-    (n.callee.name === "it" ||
-      n.callee.name === "test" ||
-      n.callee.name === "describe") &&
+    ((n.callee.type === "Identifier" && unitTestRe.test(n.callee.name)) ||
+      (n.callee.type === "MemberExpression" &&
+        n.callee.object.type === "Identifier" &&
+        n.callee.property.type === "Identifier" &&
+        unitTestRe.test(n.callee.object.name) &&
+        (n.callee.property.name === "only" ||
+          n.callee.property.name === "skip"))) &&
     n.arguments.length === 2 &&
     (n.arguments[0].type === "StringLiteral" ||
       n.arguments[0].type === "TemplateLiteral" ||
